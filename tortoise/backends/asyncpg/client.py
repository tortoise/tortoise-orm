--- conflicted
+++ resolved
@@ -143,12 +143,8 @@
         )
 
     @translate_exceptions
-<<<<<<< HEAD
+    @retry_connection
     async def execute_insert(self, query: str, values: list) -> Optional[asyncpg.Record]:
-=======
-    @retry_connection
-    async def execute_insert(self, query: str, values: list) -> int:
->>>>>>> 77cb7e76
         async with self.acquire_connection() as connection:
             self.log.debug("%s: %s", query, values)
             # TODO: Cache prepared statement
