"""
This is the testing Models
"""
import binascii
import os
import uuid
from enum import Enum, IntEnum

from tortoise import fields
from tortoise.models import Model


def generate_token():
    return binascii.hexlify(os.urandom(16)).decode("ascii")


class Tournament(Model):
    id = fields.SmallIntField(pk=True)
    name = fields.CharField(max_length=255)
    desc = fields.TextField(null=True)
    created = fields.DatetimeField(auto_now_add=True, index=True)

    events: fields.ReverseRelation["Event"]
    minrelations: fields.ReverseRelation["MinRelation"]
    uniquetogetherfieldswithfks: fields.ReverseRelation["UniqueTogetherFieldsWithFK"]

    class Meta:
        pydantic_exclude = ("minrelations", "uniquetogetherfieldswithfks")

    def __str__(self):
        return self.name


class Reporter(Model):
    """ Whom is assigned as the reporter """

    id = fields.IntField(pk=True)
    name = fields.TextField()

    events: fields.ReverseRelation["Event"]

    class Meta:
        table = "re_port_er"

    def __str__(self):
        return self.name


class Event(Model):
<<<<<<< HEAD
    """ Events on the calendar """

    id = fields.BigIntField(pk=True)
    #: The name
=======
    event_id = fields.BigIntField(pk=True)
>>>>>>> b8d5570e
    name = fields.TextField()
    #: What tournaments is a happenin'
    tournament: fields.ForeignKeyRelation["Tournament"] = fields.ForeignKeyField(
        "models.Tournament", related_name="events"
    )
    reporter: fields.ForeignKeyNullableRelation[Reporter] = fields.ForeignKeyField(
        "models.Reporter", null=True
    )
    participants: fields.ManyToManyRelation["Team"] = fields.ManyToManyField(
        "models.Team", related_name="events", through="event_team", backward_key="idEvent"
    )
    modified = fields.DatetimeField(auto_now=True)
    token = fields.TextField(default=generate_token)
    alias = fields.IntField(null=True)

    class Meta:
        ordering = ["name"]

    def __str__(self):
        return self.name


class Address(Model):
    city = fields.CharField(max_length=64)
    street = fields.CharField(max_length=128)

    event: fields.OneToOneRelation[Event] = fields.OneToOneField(
        "models.Event", on_delete=fields.CASCADE, related_name="address", null=True
    )


class Team(Model):
    """
    Team that is a playing
    """

    id = fields.IntField(pk=True)
    name = fields.TextField()

    events: fields.ManyToManyRelation[Event]
    minrelation_through: fields.ManyToManyRelation["MinRelation"]
    alias = fields.IntField(null=True)

    class Meta:
        pydantic_exclude = ("minrelations",)
        ordering = ["id"]

    def __str__(self):
        return self.name


class EventTwo(Model):
    id = fields.IntField(pk=True)
    name = fields.TextField()
    tournament_id = fields.IntField()
    # Here we make link to events.Team, not models.Team
    participants: fields.ManyToManyRelation["TeamTwo"] = fields.ManyToManyField("events.TeamTwo")

    class Meta:
        app = "events"

    def __str__(self):
        return self.name


class TeamTwo(Model):
    id = fields.IntField(pk=True)
    name = fields.TextField()

    eventtwo_through: fields.ManyToManyRelation[EventTwo]

    class Meta:
        app = "events"

    def __str__(self):
        return self.name


class IntFields(Model):
    id = fields.IntField(pk=True)
    intnum = fields.IntField()
    intnum_null = fields.IntField(null=True)


class BigIntFields(Model):
    id = fields.BigIntField(pk=True)
    intnum = fields.BigIntField()
    intnum_null = fields.BigIntField(null=True)


class SmallIntFields(Model):
    id = fields.IntField(pk=True)
    smallintnum = fields.SmallIntField()
    smallintnum_null = fields.SmallIntField(null=True)


class CharFields(Model):
    id = fields.IntField(pk=True)
    char = fields.CharField(max_length=255)
    char_null = fields.CharField(max_length=255, null=True)


class TextFields(Model):
    id = fields.IntField(pk=True)
    text = fields.TextField()
    text_null = fields.TextField(null=True)


class BooleanFields(Model):
    id = fields.IntField(pk=True)
    boolean = fields.BooleanField()
    boolean_null = fields.BooleanField(null=True)


class BinaryFields(Model):
    id = fields.IntField(pk=True)
    binary = fields.BinaryField()
    binary_null = fields.BinaryField(null=True)


class DecimalFields(Model):
    id = fields.IntField(pk=True)
    decimal = fields.DecimalField(max_digits=18, decimal_places=4)
    decimal_nodec = fields.DecimalField(max_digits=18, decimal_places=0)
    decimal_null = fields.DecimalField(max_digits=18, decimal_places=4, null=True)


class DatetimeFields(Model):
    id = fields.IntField(pk=True)
    datetime = fields.DatetimeField()
    datetime_null = fields.DatetimeField(null=True)
    datetime_auto = fields.DatetimeField(auto_now=True)
    datetime_add = fields.DatetimeField(auto_now_add=True)


class TimeDeltaFields(Model):
    id = fields.IntField(pk=True)
    timedelta = fields.TimeDeltaField()
    timedelta_null = fields.TimeDeltaField(null=True)


class DateFields(Model):
    id = fields.IntField(pk=True)
    date = fields.DateField()
    date_null = fields.DateField(null=True)


class FloatFields(Model):
    id = fields.IntField(pk=True)
    floatnum = fields.FloatField()
    floatnum_null = fields.FloatField(null=True)


class JSONFields(Model):
    id = fields.IntField(pk=True)
    data = fields.JSONField()
    data_null = fields.JSONField(null=True)
    data_default = fields.JSONField(default={"a": 1})


class UUIDFields(Model):
    id = fields.UUIDField(pk=True, default=uuid.uuid1)
    data = fields.UUIDField()
    data_auto = fields.UUIDField(default=uuid.uuid4)
    data_null = fields.UUIDField(null=True)


class MinRelation(Model):
    id = fields.IntField(pk=True)
    tournament: fields.ForeignKeyRelation[Tournament] = fields.ForeignKeyField("models.Tournament")
    participants: fields.ManyToManyRelation[Team] = fields.ManyToManyField("models.Team")


class M2MOne(Model):
    id = fields.IntField(pk=True)
    name = fields.CharField(max_length=255, null=True)
    two: fields.ManyToManyRelation["M2MTwo"] = fields.ManyToManyField(
        "models.M2MTwo", related_name="one"
    )


class M2MTwo(Model):
    id = fields.IntField(pk=True)
    name = fields.CharField(max_length=255, null=True)

    one: fields.ManyToManyRelation[M2MOne]


class NoID(Model):
    name = fields.CharField(max_length=255, null=True)
    desc = fields.TextField(null=True)


class UniqueName(Model):
    name = fields.CharField(max_length=20, null=True, unique=True)


class UniqueTogetherFields(Model):
    id = fields.IntField(pk=True)
    first_name = fields.CharField(max_length=64)
    last_name = fields.CharField(max_length=64)

    class Meta:
        unique_together = ("first_name", "last_name")


class UniqueTogetherFieldsWithFK(Model):
    id = fields.IntField(pk=True)
    text = fields.CharField(max_length=64)
    tournament: fields.ForeignKeyRelation[Tournament] = fields.ForeignKeyField("models.Tournament")

    class Meta:
        unique_together = ("text", "tournament")


class ImplicitPkModel(Model):
    value = fields.TextField()


class UUIDPkModel(Model):
    id = fields.UUIDField(pk=True)

    children: fields.ReverseRelation["UUIDFkRelatedModel"]
    children_null: fields.ReverseRelation["UUIDFkRelatedNullModel"]
    peers: fields.ManyToManyRelation["UUIDM2MRelatedModel"]


class UUIDFkRelatedModel(Model):
    id = fields.UUIDField(pk=True)
    name = fields.CharField(max_length=50, null=True)
    model: fields.ForeignKeyRelation[UUIDPkModel] = fields.ForeignKeyField(
        "models.UUIDPkModel", related_name="children"
    )


class UUIDFkRelatedNullModel(Model):
    id = fields.UUIDField(pk=True)
    name = fields.CharField(max_length=50, null=True)
    model: fields.ForeignKeyNullableRelation[UUIDPkModel] = fields.ForeignKeyField(
        "models.UUIDPkModel", related_name=False, null=True
    )
    parent: fields.OneToOneNullableRelation[UUIDPkModel] = fields.OneToOneField(
        "models.UUIDPkModel", related_name=False, null=True
    )


class UUIDM2MRelatedModel(Model):
    id = fields.UUIDField(pk=True)
    value = fields.TextField(default="test")
    models: fields.ManyToManyRelation[UUIDPkModel] = fields.ManyToManyField(
        "models.UUIDPkModel", related_name="peers"
    )


class UUIDPkSourceModel(Model):
    id = fields.UUIDField(pk=True, source_field="a")

    class Meta:
        table = "upsm"


class UUIDFkRelatedSourceModel(Model):
    id = fields.UUIDField(pk=True, source_field="b")
    name = fields.CharField(max_length=50, null=True, source_field="c")
    model = fields.ForeignKeyField(
        "models.UUIDPkSourceModel", related_name="children", source_field="d"
    )

    class Meta:
        table = "ufrsm"


class UUIDFkRelatedNullSourceModel(Model):
    id = fields.UUIDField(pk=True, source_field="i")
    name = fields.CharField(max_length=50, null=True, source_field="j")
    model = fields.ForeignKeyField(
        "models.UUIDPkSourceModel", related_name="children_null", source_field="k", null=True
    )

    class Meta:
        table = "ufrnsm"


class UUIDM2MRelatedSourceModel(Model):
    id = fields.UUIDField(pk=True, source_field="e")
    value = fields.TextField(default="test", source_field="f")
    models = fields.ManyToManyField(
        "models.UUIDPkSourceModel", related_name="peers", forward_key="e", backward_key="h"
    )

    class Meta:
        table = "umrsm"


class CharPkModel(Model):
    id = fields.CharField(max_length=64, pk=True)


class CharFkRelatedModel(Model):
    model = fields.ForeignKeyField("models.CharPkModel", related_name="children")


class CharM2MRelatedModel(Model):
    value = fields.TextField(default="test")
    models = fields.ManyToManyField("models.CharPkModel", related_name="peers")


class TimestampMixin:
    created_at = fields.DatetimeField(null=True, auto_now_add=True)
    modified_at = fields.DatetimeField(null=True, auto_now=True)


class NameMixin:
    name = fields.CharField(40, unique=True)


class MyAbstractBaseModel(NameMixin, Model):
    id = fields.IntField(pk=True)

    class Meta:
        abstract = True


class MyDerivedModel(TimestampMixin, MyAbstractBaseModel):
    first_name = fields.CharField(20, null=True)


class CommentModel(Model):
    class Meta:
        table = "comments"
        table_description = "Test Table comment"

    id = fields.IntField(pk=True, description="Primary key \r*/'`/*\n field for the comments")
    message = fields.TextField(description="Comment messages entered in the blog post")
    rating = fields.IntField(description="Upvotes done on the comment")
    escaped_comment_field = fields.TextField(description="This column acts as it's own comment")
    multiline_comment = fields.TextField(description="Some \n comment")
    commented_by = fields.TextField()


class Employee(Model):
    name = fields.CharField(max_length=50)

    manager: fields.ForeignKeyNullableRelation["Employee"] = fields.ForeignKeyField(
        "models.Employee", related_name="team_members", null=True
    )
    team_members: fields.ReverseRelation["Employee"]

    talks_to: fields.ManyToManyRelation["Employee"] = fields.ManyToManyField(
        "models.Employee", related_name="gets_talked_to"
    )
    gets_talked_to: fields.ManyToManyRelation["Employee"]

    def __str__(self):
        return self.name

    async def full_hierarchy__async_for(self, level=0):
        """
        Demonstrates ``async for` to fetch relations

        An async iterator will fetch the relationship on-demand.
        """
        text = [
            "{}{} (to: {}) (from: {})".format(
                level * "  ",
                self,
                ", ".join(sorted([str(val) async for val in self.talks_to])),
                ", ".join(sorted([str(val) async for val in self.gets_talked_to])),
            )
        ]
        async for member in self.team_members:
            text.append(await member.full_hierarchy__async_for(level + 1))
        return "\n".join(text)

    async def full_hierarchy__fetch_related(self, level=0):
        """
        Demonstrates ``await .fetch_related`` to fetch relations

        On prefetching the data, the relationship files will contain a regular list.

        This is how one would get relations working on sync serialisation/templating frameworks.
        """
        await self.fetch_related("team_members", "talks_to", "gets_talked_to")
        text = [
            "{}{} (to: {}) (from: {})".format(
                level * "  ",
                self,
                ", ".join(sorted([str(val) for val in self.talks_to])),
                ", ".join(sorted([str(val) for val in self.gets_talked_to])),
            )
        ]
        for member in self.team_members:
            text.append(await member.full_hierarchy__fetch_related(level + 1))
        return "\n".join(text)


class StraightFields(Model):
    eyedee = fields.IntField(pk=True, description="Da PK")
    chars = fields.CharField(max_length=50, index=True, description="Some chars")
    blip = fields.CharField(max_length=50, default="BLIP")

    fk: fields.ForeignKeyNullableRelation["StraightFields"] = fields.ForeignKeyField(
        "models.StraightFields", related_name="fkrev", null=True, description="Tree!"
    )
    fkrev: fields.ReverseRelation["StraightFields"]

    o2o: fields.OneToOneNullableRelation["StraightFields"] = fields.OneToOneField(
        "models.StraightFields", related_name="o2o_rev", null=True, description="Line"
    )
    o2o_rev: fields.Field

    rel_to: fields.ManyToManyRelation["StraightFields"] = fields.ManyToManyField(
        "models.StraightFields", related_name="rel_from", description="M2M to myself"
    )
    rel_from: fields.ManyToManyRelation["StraightFields"]

    class Meta:
        unique_together = [["chars", "blip"]]
        table_description = "Straight auto-mapped fields"


class SourceFields(Model):
    eyedee = fields.IntField(pk=True, source_field="sometable_id", description="Da PK")
    chars = fields.CharField(
        max_length=50, source_field="some_chars_table", index=True, description="Some chars"
    )
    blip = fields.CharField(max_length=50, default="BLIP", source_field="da_blip")

    fk: fields.ForeignKeyNullableRelation["SourceFields"] = fields.ForeignKeyField(
        "models.SourceFields",
        related_name="fkrev",
        null=True,
        source_field="fk_sometable",
        description="Tree!",
    )
    fkrev: fields.ReverseRelation["SourceFields"]

    o2o: fields.OneToOneNullableRelation["SourceFields"] = fields.OneToOneField(
        "models.SourceFields",
        related_name="o2o_rev",
        null=True,
        source_field="o2o_sometable",
        description="Line",
    )
    o2o_rev: fields.Field

    rel_to: fields.ManyToManyRelation["SourceFields"] = fields.ManyToManyField(
        "models.SourceFields",
        related_name="rel_from",
        through="sometable_self",
        forward_key="sts_forward",
        backward_key="backward_sts",
        description="M2M to myself",
    )
    rel_from: fields.ManyToManyRelation["SourceFields"]

    class Meta:
        table = "sometable"
        unique_together = [["chars", "blip"]]
        table_description = "Source mapped fields"


class Service(IntEnum):
    python_programming = 1
    database_design = 2
    system_administration = 3


class Currency(str, Enum):
    HUF = "HUF"
    EUR = "EUR"
    USD = "USD"


class EnumFields(Model):
    service: Service = fields.IntEnumField(Service)
    currency: Currency = fields.CharEnumField(Currency, default=Currency.HUF)


class DoubleFK(Model):
    name = fields.CharField(max_length=50)
    left = fields.ForeignKeyField("models.DoubleFK", null=True, related_name="left_rel")
    right = fields.ForeignKeyField("models.DoubleFK", null=True, related_name="right_rel")


class DefaultOrdered(Model):
    one = fields.TextField()
    second = fields.IntField()

    class Meta:
        ordering = ["one", "second"]


class FKToDefaultOrdered(Model):
    link = fields.ForeignKeyField("models.DefaultOrdered", related_name="related")
    value = fields.IntField()


class DefaultOrderedDesc(Model):
    one = fields.TextField()
    second = fields.IntField()

    class Meta:
        ordering = ["-one"]


class DefaultOrderedInvalid(Model):
    one = fields.TextField()
    second = fields.IntField()

    class Meta:
        ordering = ["one", "third"]<|MERGE_RESOLUTION|>--- conflicted
+++ resolved
@@ -47,14 +47,10 @@
 
 
 class Event(Model):
-<<<<<<< HEAD
     """ Events on the calendar """
 
-    id = fields.BigIntField(pk=True)
+    event_id = fields.BigIntField(pk=True)
     #: The name
-=======
-    event_id = fields.BigIntField(pk=True)
->>>>>>> b8d5570e
     name = fields.TextField()
     #: What tournaments is a happenin'
     tournament: fields.ForeignKeyRelation["Tournament"] = fields.ForeignKeyField(
