import types
from copy import copy
from typing import (
    TYPE_CHECKING,
    Any,
    AsyncIterator,
    Callable,
    Dict,
    Generator,
    Generic,
    Iterable,
    List,
    Optional,
    Set,
    Tuple,
    Type,
    TypeVar,
    Union,
    cast,
)

from pypika import JoinType, Order, Table
from pypika.functions import Count
from pypika.queries import QueryBuilder
from pypika.terms import Term
from typing_extensions import Protocol

from tortoise.backends.base.client import BaseDBAsyncClient, Capabilities
from tortoise.exceptions import (
    DoesNotExist,
    FieldError,
    IntegrityError,
    MultipleObjectsReturned,
    ParamsError,
)
from tortoise.expressions import F
from tortoise.fields.relational import (
    ForeignKeyFieldInstance,
    OneToOneFieldInstance,
    RelationalField,
)
from tortoise.functions import Function
from tortoise.query_utils import Prefetch, Q, QueryModifier, _get_joins_for_related_field

# Empty placeholder - Should never be edited.
QUERY: QueryBuilder = QueryBuilder()

if TYPE_CHECKING:  # pragma: nocoverage
    from tortoise.models import Model

MODEL = TypeVar("MODEL", bound="Model")
T_co = TypeVar("T_co", covariant=True)


class QuerySetSingle(Protocol[T_co]):
    """
    Awaiting on this will resolve a single instance of the Model object, and not a sequence.
    """

    # pylint: disable=W0104
    def __await__(self) -> Generator[Any, None, T_co]:
        ...  # pragma: nocoverage

<<<<<<< HEAD
    def prefetch_related(self, *args: Union[str, Prefetch]) -> "QuerySet[MODEL]":
        ...  # pragma: nocoverage

    def annotate(self, **kwargs: Function) -> "QuerySet[MODEL]":
=======
    def prefetch_related(self, *args: Union[str, Prefetch]) -> "QuerySetSingle[MODEL]":
        ...  # pragma: nocoverage

    def annotate(self, **kwargs: Function) -> "QuerySetSingle[MODEL]":
        ...  # pragma: nocoverage

    def values_list(self, *fields_: str, flat: bool = False) -> "ValuesListQuery":
        ...  # pragma: nocoverage

    def values(self, *args: str, **kwargs: str) -> "ValuesQuery":
>>>>>>> efb7f545
        ...  # pragma: nocoverage


class AwaitableQuery(Generic[MODEL]):
    __slots__ = ("_joined_tables", "query", "model", "_db", "capabilities")

    def __init__(self, model: Type[MODEL]) -> None:
        self._joined_tables: List[Table] = []
        self.model: "Type[Model]" = model
        self.query: QueryBuilder = QUERY
        self._db: BaseDBAsyncClient = None  # type: ignore
        self.capabilities: Capabilities = model._meta.db.capabilities

    def resolve_filters(
        self,
        model: "Type[Model]",
        q_objects: List[Q],
        annotations: Dict[str, Any],
        custom_filters: Dict[str, Dict[str, Any]],
    ) -> None:
        """
        Builds the common filters for a QuerySet.

        :param model: The Model this querysit is based on.
        :param q_objects: The Q expressions to apply.
        :param annotations: Extra annotations to add.
        :param custom_filters:
        """
        modifier = QueryModifier()
        for node in q_objects:
            modifier &= node.resolve(model, annotations, custom_filters, model._meta.basetable)

        where_criterion, joins, having_criterion = modifier.get_query_modifiers()
        for join in joins:
            if join[0] not in self._joined_tables:
                self.query = self.query.join(join[0], how=JoinType.left_outer).on(join[1])
                self._joined_tables.append(join[0])

        self.query._wheres = where_criterion
        self.query._havings = having_criterion

    def _join_table_by_field(
        self, table: Table, related_field_name: str, related_field: RelationalField
    ) -> Table:
        joins = _get_joins_for_related_field(table, related_field, related_field_name)
        for join in joins:
            if join[0] not in self._joined_tables:
                self.query = self.query.join(join[0], how=JoinType.left_outer).on(join[1])
                self._joined_tables.append(join[0])
        return joins[-1][0]

    @staticmethod
    def _resolve_ordering_string(ordering: str) -> Tuple[str, Order]:
        order_type = Order.asc
        if ordering[0] == "-":
            field_name = ordering[1:]
            order_type = Order.desc
        else:
            field_name = ordering

        return field_name, order_type

    def resolve_ordering(
        self,
        model: "Type[Model]",
        table: Table,
        orderings: Iterable[Tuple[str, str]],
        annotations: Dict[str, Any],
    ) -> None:
        """
        Applies standard ordering to QuerySet.

        :param model: The Model this querysit is based on.
        :param table: ``pypika.Table`` to keep track of the virtual SQL table
            (to allow self referential joins)
        :param orderings: What columns/order to order by
        :param annotations:  Annotations that may be ordered on

        :raises FieldError: If a field provided does not exist in model.
        """
        # Do not apply default ordering for annotated queries to not mess them up
        if not orderings and self.model._meta.ordering and not annotations:
            orderings = self.model._meta.ordering

        for ordering in orderings:
            field_name = ordering[0]
            if field_name in model._meta.fetch_fields:
                raise FieldError(
                    "Filtering by relation is not possible. Filter by nested field of related model"
                )
            if field_name.split("__")[0] in model._meta.fetch_fields:
                related_field_name = field_name.split("__")[0]
                related_field = cast(RelationalField, model._meta.fields_map[related_field_name])
                related_table = self._join_table_by_field(table, related_field_name, related_field)
                self.resolve_ordering(
                    related_field.model_class,
                    related_table,
                    [("__".join(field_name.split("__")[1:]), ordering[1])],
                    {},
                )
            elif field_name in annotations:
                annotation = annotations[field_name]
                annotation_info = annotation.resolve(self.model, table)
                self.query = self.query.orderby(annotation_info["field"], order=ordering[1])
            else:
                field_object = self.model._meta.fields_map.get(field_name)
                if not field_object:
                    raise FieldError(f"Unknown field {field_name} for model {self.model.__name__}")
                field_name = field_object.source_field or field_name
                field = getattr(table, field_name)

                func = field_object.get_for_dialect(
                    model._meta.db.capabilities.dialect, "function_cast"
                )
                if func:
                    field = func(field_object, field)

                self.query = self.query.orderby(field, order=ordering[1])

    def _make_query(self) -> None:
        raise NotImplementedError()  # pragma: nocoverage

    async def _execute(self) -> Any:
        raise NotImplementedError()  # pragma: nocoverage


class QuerySet(AwaitableQuery[MODEL]):
    __slots__ = (
        "fields",
        "_prefetch_map",
        "_prefetch_queries",
        "_single",
        "_raise_does_not_exist",
        "_db",
        "_limit",
        "_offset",
        "_filter_kwargs",
        "_orderings",
        "_q_objects",
        "_distinct",
        "_annotations",
        "_having",
        "_custom_filters",
    )

    def __init__(self, model: Type[MODEL]) -> None:
        super().__init__(model)
        self.fields: Set[str] = model._meta.db_fields
        self._prefetch_map: Dict[str, Set[Union[str, Prefetch]]] = {}
        self._prefetch_queries: Dict[str, QuerySet] = {}
        self._single: bool = False
        self._raise_does_not_exist: bool = False
        self._limit: Optional[int] = None
        self._offset: Optional[int] = None
        self._filter_kwargs: Dict[str, Any] = {}
        self._orderings: List[Tuple[str, Any]] = []
        self._q_objects: List[Q] = []
        self._distinct: bool = False
        self._annotations: Dict[str, Function] = {}
        self._having: Dict[str, Any] = {}
        self._custom_filters: Dict[str, dict] = {}

    def _clone(self) -> "QuerySet[MODEL]":
        queryset = QuerySet.__new__(QuerySet)
        queryset.fields = self.fields
        queryset.model = self.model
        queryset.query = self.query
        queryset.capabilities = self.capabilities
        queryset._prefetch_map = copy(self._prefetch_map)
        queryset._prefetch_queries = copy(self._prefetch_queries)
        queryset._single = self._single
        queryset._raise_does_not_exist = self._raise_does_not_exist
        queryset._db = self._db
        queryset._limit = self._limit
        queryset._offset = self._offset
        queryset._filter_kwargs = copy(self._filter_kwargs)
        queryset._orderings = copy(self._orderings)
        queryset._joined_tables = copy(self._joined_tables)
        queryset._q_objects = copy(self._q_objects)
        queryset._distinct = self._distinct
        queryset._annotations = copy(self._annotations)
        queryset._having = copy(self._having)
        queryset._custom_filters = copy(self._custom_filters)
        return queryset

    def _filter_or_exclude(self, *args: Q, negate: bool, **kwargs: Any) -> "QuerySet[MODEL]":
        queryset = self._clone()
        for arg in args:
            if not isinstance(arg, Q):
                raise TypeError("expected Q objects as args")
            if negate:
                queryset._q_objects.append(~arg)
            else:
                queryset._q_objects.append(arg)

        for key, value in kwargs.items():
            if negate:
                queryset._q_objects.append(~Q(**{key: value}))
            else:
                queryset._q_objects.append(Q(**{key: value}))

        return queryset

    def filter(self, *args: Q, **kwargs: Any) -> "QuerySet[MODEL]":
        """
        Filters QuerySet by given kwargs. You can filter by related objects like this:

        .. code-block:: python3

            Team.filter(events__tournament__name='Test')

        You can also pass Q objects to filters as args.
        """
        return self._filter_or_exclude(negate=False, *args, **kwargs)

    def exclude(self, *args: Q, **kwargs: Any) -> "QuerySet[MODEL]":
        """
        Same as .filter(), but with appends all args with NOT
        """
        return self._filter_or_exclude(negate=True, *args, **kwargs)

    def order_by(self, *orderings: str) -> "QuerySet[MODEL]":
        """
        Accept args to filter by in format like this:

        .. code-block:: python3

            .order_by('name', '-tournament__name')

        Supports ordering by related models too.

        :raises FieldError: If unknown field has been provided.
        """
        queryset = self._clone()
        new_ordering = []
        for ordering in orderings:
            field_name, order_type = self._resolve_ordering_string(ordering)

            if not (
                field_name.split("__")[0] in self.model._meta.fields
                or field_name in self._annotations
            ):
                raise FieldError(f"Unknown field {field_name} for model {self.model.__name__}")
            new_ordering.append((field_name, order_type))
        queryset._orderings = new_ordering
        return queryset

    def limit(self, limit: int) -> "QuerySet[MODEL]":
        """
        Limits QuerySet to given length.

        :raises ParamsError: Limit should be non-negative number.
        """
        if limit < 0:
            raise ParamsError("Limit should be non-negative number")

        queryset = self._clone()
        queryset._limit = limit
        return queryset

    def offset(self, offset: int) -> "QuerySet[MODEL]":
        """
        Query offset for QuerySet.

        :raises ParamsError: Offset should be non-negative number.
        """
        if offset < 0:
            raise ParamsError("Offset should be non-negative number")

        queryset = self._clone()
        queryset._offset = offset
        if self.capabilities.requires_limit and queryset._limit is None:
            queryset._limit = 1000000
        return queryset

    def distinct(self) -> "QuerySet[MODEL]":
        """
        Make QuerySet distinct.

        Only makes sense in combination with a ``.values()`` or ``.values_list()`` as it
        precedes all the fetched fields with a distinct.
        """
        queryset = self._clone()
        queryset._distinct = True
        return queryset

    def annotate(self, **kwargs: Function) -> "QuerySet[MODEL]":
        """
        Annotate result with aggregation or function result.

        :raises TypeError: Value of kwarg is expected to be a ``Function`` instance.
        """
        queryset = self._clone()
        for key, annotation in kwargs.items():
            if not isinstance(annotation, Function):
                raise TypeError("value is expected to be Function instance")
            queryset._annotations[key] = annotation
            from tortoise.models import get_filters_for_field

            queryset._custom_filters.update(get_filters_for_field(key, None, key))
        return queryset

    def values_list(self, *fields_: str, flat: bool = False) -> "ValuesListQuery":
        """
        Make QuerySet returns list of tuples for given args instead of objects.

        If ```flat=True`` and only one arg is passed can return flat list.

        If no arguments are passed it will default to a tuple containing all fields
        in order of declaration.
        """
        return ValuesListQuery(
            db=self._db,
            model=self.model,
            q_objects=self._q_objects,
            flat=flat,
            fields_for_select_list=fields_  # type: ignore
            or [
                field
                for field in self.model._meta.fields_map.keys()
                if field in self.model._meta.db_fields
            ],
            distinct=self._distinct,
            limit=self._limit,
            offset=self._offset,
            orderings=self._orderings,
            annotations=self._annotations,
            custom_filters=self._custom_filters,
        )

    def values(self, *args: str, **kwargs: str) -> "ValuesQuery":
        """
        Make QuerySet return dicts instead of objects.

        Can pass names of fields to fetch, or as a ``field_name='name_in_dict'`` kwarg.

        If no arguments are passed it will default to a dict containing all fields.

        :raises FieldError: If duplicate key has been provided.
        """
        if args or kwargs:
            fields_for_select: Dict[str, str] = {}
            for field in args:
                if field in fields_for_select:
                    raise FieldError(f"Duplicate key {field}")
                fields_for_select[field] = field

            for return_as, field in kwargs.items():
                if return_as in fields_for_select:
                    raise FieldError(f"Duplicate key {return_as}")
                fields_for_select[return_as] = field
        else:
            fields_for_select = {
                field: field
                for field in self.model._meta.fields_map.keys()
                if field in self.model._meta.db_fields
            }

        return ValuesQuery(
            db=self._db,
            model=self.model,
            q_objects=self._q_objects,
            fields_for_select=fields_for_select,
            distinct=self._distinct,
            limit=self._limit,
            offset=self._offset,
            orderings=self._orderings,
            annotations=self._annotations,
            custom_filters=self._custom_filters,
        )

    def delete(self) -> "DeleteQuery":
        """
        Delete all objects in QuerySet.
        """
        return DeleteQuery(
            db=self._db,
            model=self.model,
            q_objects=self._q_objects,
            annotations=self._annotations,
            custom_filters=self._custom_filters,
        )

    def update(self, **kwargs: Any) -> "UpdateQuery":
        """
        Update all objects in QuerySet with given kwargs.

        .. admonition: Example:

            .. code-block:: py3

                await Employee.filter(occupation='developer').update(salary=5000)

        Will instead of returning a resultset, update the data in the DB itself.
        """
        return UpdateQuery(
            db=self._db,
            model=self.model,
            update_kwargs=kwargs,
            q_objects=self._q_objects,
            annotations=self._annotations,
            custom_filters=self._custom_filters,
        )

    def count(self) -> "CountQuery":
        """
        Return count of objects in queryset instead of objects.
        """
        return CountQuery(
            db=self._db,
            model=self.model,
            q_objects=self._q_objects,
            annotations=self._annotations,
            custom_filters=self._custom_filters,
            limit=self._limit,
            offset=self._offset,
        )

    def all(self) -> "QuerySet[MODEL]":
        """
        Return the whole QuerySet.
        Essentially a no-op except as the only operation.
        """
        return self._clone()

    def first(self) -> QuerySetSingle[Optional[MODEL]]:
        """
        Limit queryset to one object and return one object instead of list.
        """
        queryset = self._clone()
        queryset._limit = 1
        queryset._single = True
        return queryset  # type: ignore

    def get(self, *args: Q, **kwargs: Any) -> QuerySetSingle[MODEL]:
        """
        Fetch exactly one object matching the parameters.
        """
        queryset = self.filter(*args, **kwargs)
        queryset._limit = 2
        queryset._single = True
        queryset._raise_does_not_exist = True
        return queryset  # type: ignore

    def get_or_none(self, *args: Q, **kwargs: Any) -> QuerySetSingle[Optional[MODEL]]:
        """
        Fetch exactly one object matching the parameters.
        """
        queryset = self.filter(*args, **kwargs)
        queryset._limit = 2
        queryset._single = True
        return queryset  # type: ignore

    def prefetch_related(self, *args: Union[str, Prefetch]) -> "QuerySet[MODEL]":
        """
        Like ``.fetch_related()`` on instance, but works on all objects in QuerySet.

        :raises FieldError: If the field to prefetch on is not a relation, or not found.
        """
        queryset = self._clone()
        queryset._prefetch_map = {}

        for relation in args:
            if isinstance(relation, Prefetch):
                relation.resolve_for_queryset(queryset)
                continue
            relation_split = relation.split("__")
            first_level_field = relation_split[0]
            if first_level_field not in self.model._meta.fetch_fields:
                if first_level_field in self.model._meta.fields:
                    raise FieldError(
                        f"Field {first_level_field} on {self.model._meta.table} is not a relation"
                    )
                raise FieldError(
                    f"Relation {first_level_field} for {self.model._meta.table} not found"
                )
            if first_level_field not in queryset._prefetch_map.keys():
                queryset._prefetch_map[first_level_field] = set()
            forwarded_prefetch = "__".join(relation_split[1:])
            if forwarded_prefetch:
                queryset._prefetch_map[first_level_field].add(forwarded_prefetch)
        return queryset

    async def explain(self) -> Any:
        """Fetch and return information about the query execution plan.

        This is done by executing an ``EXPLAIN`` query whose exact prefix depends
        on the database backend, as documented below.

        - PostgreSQL: ``EXPLAIN (FORMAT JSON, VERBOSE) ...``
        - SQLite: ``EXPLAIN QUERY PLAN ...``
        - MySQL: ``EXPLAIN FORMAT=JSON ...``

        .. note::
            This is only meant to be used in an interactive environment for debugging
            and query optimization.
            **The output format may (and will) vary greatly depending on the database backend.**
        """
        if self._db is None:
            self._db = self.model._meta.db  # type: ignore
        self._make_query()
        return await self._db.executor_class(model=self.model, db=self._db).execute_explain(
            self.query
        )

    def using_db(self, _db: BaseDBAsyncClient) -> "QuerySet[MODEL]":
        """
        Executes query in provided db client.
        Useful for transactions workaround.
        """
        queryset = self._clone()
        queryset._db = _db
        return queryset

    def _resolve_annotate(self) -> None:
        if not self._annotations:
            return

        table = self.model._meta.basetable
        annotation_info = {}
        for key, annotation in self._annotations.items():
            annotation_info[key] = annotation.resolve(self.model, table)

        if any(info["field"].is_aggregate for info in annotation_info.values()):
            self.query = self.query.groupby(table[self.model._meta.db_pk_field])

        for key, info in annotation_info.items():
            for join in info["joins"]:
                self._join_table_by_field(*join)
            self.query._select_other(info["field"].as_(key))

    def _make_query(self) -> None:
        self.query = copy(self.model._meta.basequery_all_fields)
        self._resolve_annotate()
        self.resolve_filters(
            model=self.model,
            q_objects=self._q_objects,
            annotations=self._annotations,
            custom_filters=self._custom_filters,
        )
        if self._limit:
            self.query._limit = self._limit
        if self._offset:
            self.query._offset = self._offset
        if self._distinct:
            self.query._distinct = True
        self.resolve_ordering(
            self.model, self.model._meta.basetable, self._orderings, self._annotations
        )

    def __await__(self) -> Generator[Any, None, List[MODEL]]:
        if self._db is None:
            self._db = self.model._meta.db  # type: ignore
        self._make_query()
        return self._execute().__await__()

    async def __aiter__(self) -> AsyncIterator[MODEL]:
        for val in await self:
            yield val

    async def _execute(self) -> List[MODEL]:
        instance_list = await self._db.executor_class(
            model=self.model,
            db=self._db,
            prefetch_map=self._prefetch_map,
            prefetch_queries=self._prefetch_queries,
        ).execute_select(self.query, custom_fields=list(self._annotations.keys()))
        if self._single:
            if len(instance_list) == 1:
                return instance_list[0]
            if not instance_list:
                if self._raise_does_not_exist:
                    raise DoesNotExist("Object does not exist")
                return None  # type: ignore
            raise MultipleObjectsReturned("Multiple objects returned, expected exactly one")
        return instance_list


class UpdateQuery(AwaitableQuery):
    __slots__ = ("update_kwargs", "q_objects", "annotations", "custom_filters")

    def __init__(
        self,
        model: Type[MODEL],
        update_kwargs: Dict[str, Any],
        db: BaseDBAsyncClient,
        q_objects: List[Q],
        annotations: Dict[str, Any],
        custom_filters: Dict[str, Dict[str, Any]],
    ) -> None:
        super().__init__(model)
        self.update_kwargs = update_kwargs
        self.q_objects = q_objects
        self.annotations = annotations
        self.custom_filters = custom_filters
        self._db = db

    def _make_query(self) -> None:
        table = self.model._meta.basetable
        self.query = self._db.query_class.update(table)
        self.resolve_filters(
            model=self.model,
            q_objects=self.q_objects,
            annotations=self.annotations,
            custom_filters=self.custom_filters,
        )
        # Need to get executor to get correct column_map
        executor = self._db.executor_class(model=self.model, db=self._db)

        for key, value in self.update_kwargs.items():
            field_object = self.model._meta.fields_map.get(key)
            if not field_object:
                raise FieldError(f"Unknown keyword argument {key} for model {self.model}")
            if field_object.pk:
                raise IntegrityError(f"Field {key} is PK and can not be updated")
            if isinstance(field_object, (ForeignKeyFieldInstance, OneToOneFieldInstance)):
                fk_field: str = field_object.source_field  # type: ignore
                db_field = self.model._meta.fields_map[fk_field].source_field
                value = executor.column_map[fk_field](
                    getattr(value, field_object.to_field_instance.model_field_name), None
                )
            else:
                try:
                    db_field = self.model._meta.fields_db_projection[key]
                except KeyError:
                    raise FieldError(f"Field {key} is virtual and can not be updated")
                if isinstance(value, Term):
                    value = F.resolver_arithmetic_expression(self.model, value)[0]
                elif isinstance(value, Function):
                    value = value.resolve(self.model, table)["field"]
                else:
                    value = executor.column_map[key](value, None)

            self.query = self.query.set(db_field, value)

    def __await__(self) -> Generator[Any, None, int]:
        if self._db is None:
            self._db = self.model._meta.db  # type: ignore
        self._make_query()
        return self._execute().__await__()

    async def _execute(self) -> int:
        return (await self._db.execute_query(str(self.query)))[0]


class DeleteQuery(AwaitableQuery):
    __slots__ = ("q_objects", "annotations", "custom_filters")

    def __init__(
        self,
        model: Type[MODEL],
        db: BaseDBAsyncClient,
        q_objects: List[Q],
        annotations: Dict[str, Any],
        custom_filters: Dict[str, Dict[str, Any]],
    ) -> None:
        super().__init__(model)
        self.q_objects = q_objects
        self.annotations = annotations
        self.custom_filters = custom_filters
        self._db = db

    def _make_query(self) -> None:
        self.query = copy(self.model._meta.basequery)
        self.resolve_filters(
            model=self.model,
            q_objects=self.q_objects,
            annotations=self.annotations,
            custom_filters=self.custom_filters,
        )
        self.query._delete_from = True

    def __await__(self) -> Generator[Any, None, int]:
        if self._db is None:
            self._db = self.model._meta.db  # type: ignore
        self._make_query()
        return self._execute().__await__()

    async def _execute(self) -> int:
        return (await self._db.execute_query(str(self.query)))[0]


class CountQuery(AwaitableQuery):
    __slots__ = ("q_objects", "annotations", "custom_filters", "limit", "offset")

    def __init__(
        self,
        model: Type[MODEL],
        db: BaseDBAsyncClient,
        q_objects: List[Q],
        annotations: Dict[str, Any],
        custom_filters: Dict[str, Dict[str, Any]],
        limit: Optional[int],
        offset: Optional[int],
    ) -> None:
        super().__init__(model)
        self.q_objects = q_objects
        self.annotations = annotations
        self.custom_filters = custom_filters
        self.limit = limit
        self.offset = offset or 0
        self._db = db

    def _make_query(self) -> None:
        self.query = copy(self.model._meta.basequery)
        self.resolve_filters(
            model=self.model,
            q_objects=self.q_objects,
            annotations=self.annotations,
            custom_filters=self.custom_filters,
        )
        self.query._select_other(Count("*"))

    def __await__(self) -> Generator[Any, None, int]:
        if self._db is None:
            self._db = self.model._meta.db  # type: ignore
        self._make_query()
        return self._execute().__await__()

    async def _execute(self) -> int:
        _, result = await self._db.execute_query(str(self.query))
        count = list(dict(result[0]).values())[0] - self.offset
        if self.limit and count > self.limit:
            return self.limit
        return count


class FieldSelectQuery(AwaitableQuery):
    # pylint: disable=W0223
    __slots__ = ("annotations",)

    def __init__(self, model: Type[MODEL], annotations: Dict[str, Any]) -> None:
        super().__init__(model)
        self.annotations = annotations

    def _join_table_with_forwarded_fields(
        self, model: Type[MODEL], table: Table, field: str, forwarded_fields: str
    ) -> Tuple[Table, str]:
        if field in model._meta.fields_db_projection and not forwarded_fields:
            return table, model._meta.fields_db_projection[field]

        if field in model._meta.fields_db_projection and forwarded_fields:
            raise FieldError(f'Field "{field}" for model "{model.__name__}" is not relation')

        if field in self.model._meta.fetch_fields and not forwarded_fields:
            raise ValueError(
                'Selecting relation "{}" is not possible, select concrete '
                "field on related model".format(field)
            )

        field_object = cast(RelationalField, model._meta.fields_map.get(field))
        if not field_object:
            raise FieldError(f'Unknown field "{field}" for model "{model.__name__}"')

        table = self._join_table_by_field(table, field, field_object)
        forwarded_fields_split = forwarded_fields.split("__")

        return self._join_table_with_forwarded_fields(
            model=field_object.model_class,
            table=table,
            field=forwarded_fields_split[0],
            forwarded_fields="__".join(forwarded_fields_split[1:]),
        )

    def add_field_to_select_query(self, field: str, return_as: str) -> None:
        table = self.model._meta.basetable
        if field in self.model._meta.fields_db_projection:
            db_field = self.model._meta.fields_db_projection[field]
            self.query._select_field(getattr(table, db_field).as_(return_as))
            return

        if field in self.model._meta.fetch_fields:
            raise ValueError(
                'Selecting relation "{}" is not possible, select '
                "concrete field on related model".format(field)
            )

        if field in self.annotations:
            annotation = self.annotations[field]
            annotation_info = annotation.resolve(self.model, table)
            self.query._select_other(annotation_info["field"].as_(return_as))
            return

        field_split = field.split("__")
        if field_split[0] in self.model._meta.fetch_fields:
            related_table, related_db_field = self._join_table_with_forwarded_fields(
                model=self.model,
                table=table,
                field=field_split[0],
                forwarded_fields="__".join(field_split[1:]),
            )
            self.query._select_field(getattr(related_table, related_db_field).as_(return_as))
            return

        raise FieldError(f'Unknown field "{field}" for model "{self.model.__name__}"')

    def resolve_to_python_value(self, model: Type[MODEL], field: str) -> Callable:
        if field in model._meta.fetch_fields:
            # return as is to get whole model objects
            return lambda x: x

        if field in (x[1] for x in model._meta.db_native_fields):
            return lambda x: x

        if field in self.annotations:
            field_object = self.annotations[field].field_object
            if field_object:
                return field_object.to_python_value
            return lambda x: x

        if field in model._meta.fields_map:
            return model._meta.fields_map[field].to_python_value

        field_split = field.split("__")
        if field_split[0] in model._meta.fetch_fields:
            new_model = model._meta.fields_map[field_split[0]].model_class  # type: ignore
            return self.resolve_to_python_value(new_model, "__".join(field_split[1:]))

        raise FieldError(f'Unknown field "{field}" for model "{model}"')


class ValuesListQuery(FieldSelectQuery):
    __slots__ = (
        "flat",
        "fields",
        "limit",
        "offset",
        "distinct",
        "orderings",
        "annotations",
        "custom_filters",
        "q_objects",
        "fields_for_select_list",
    )

    def __init__(
        self,
        model: Type[MODEL],
        db: BaseDBAsyncClient,
        q_objects: List[Q],
        fields_for_select_list: List[str],
        limit: Optional[int],
        offset: Optional[int],
        distinct: bool,
        orderings: List[Tuple[str, str]],
        flat: bool,
        annotations: Dict[str, Any],
        custom_filters: Dict[str, Dict[str, Any]],
    ) -> None:
        super().__init__(model, annotations)
        if flat and (len(fields_for_select_list) != 1):
            raise TypeError("You can flat value_list only if contains one field")

        fields_for_select = {str(i): field for i, field in enumerate(fields_for_select_list)}
        self.fields = fields_for_select
        self.limit = limit
        self.offset = offset
        self.distinct = distinct
        self.orderings = orderings
        self.custom_filters = custom_filters
        self.q_objects = q_objects
        self.fields_for_select_list = fields_for_select_list
        self.flat = flat
        self._db = db

    def _make_query(self) -> None:
        self.query = copy(self.model._meta.basequery)
        for positional_number, field in self.fields.items():
            self.add_field_to_select_query(field, positional_number)

        self.resolve_filters(
            model=self.model,
            q_objects=self.q_objects,
            annotations=self.annotations,
            custom_filters=self.custom_filters,
        )
        if self.limit:
            self.query._limit = self.limit
        if self.offset:
            self.query._offset = self.offset
        if self.distinct:
            self.query._distinct = True
        self.resolve_ordering(
            self.model, self.model._meta.basetable, self.orderings, self.annotations
        )

    def __await__(self) -> Generator[Any, None, List[Any]]:
        if self._db is None:
            self._db = self.model._meta.db  # type: ignore
        self._make_query()
        return self._execute().__await__()  # pylint: disable=E1101

    async def __aiter__(self) -> AsyncIterator[Any]:
        for val in await self:
            yield val

    async def _execute(self) -> List[Any]:
        _, result = await self._db.execute_query(str(self.query))
        columns = [
            (key, self.resolve_to_python_value(self.model, name))
            for key, name in sorted(self.fields.items())
        ]
        if self.flat:
            func = columns[0][1]
            flatmap = lambda entry: func(entry["0"])  # noqa
            return list(map(flatmap, result))

        listmap = lambda entry: tuple(func(entry[column]) for column, func in columns)  # noqa
        return list(map(listmap, result))


class ValuesQuery(FieldSelectQuery):
    __slots__ = (
        "fields_for_select",
        "limit",
        "offset",
        "distinct",
        "orderings",
        "annotations",
        "custom_filters",
        "q_objects",
    )

    def __init__(
        self,
        model: Type[MODEL],
        db: BaseDBAsyncClient,
        q_objects: List[Q],
        fields_for_select: Dict[str, str],
        limit: Optional[int],
        offset: Optional[int],
        distinct: bool,
        orderings: List[Tuple[str, str]],
        annotations: Dict[str, Any],
        custom_filters: Dict[str, Dict[str, Any]],
    ) -> None:
        super().__init__(model, annotations)
        self.fields_for_select = fields_for_select
        self.limit = limit
        self.offset = offset
        self.distinct = distinct
        self.orderings = orderings
        self.custom_filters = custom_filters
        self.q_objects = q_objects
        self._db = db

    def _make_query(self) -> None:
        self.query = copy(self.model._meta.basequery)
        for return_as, field in self.fields_for_select.items():
            self.add_field_to_select_query(field, return_as)

        self.resolve_filters(
            model=self.model,
            q_objects=self.q_objects,
            annotations=self.annotations,
            custom_filters=self.custom_filters,
        )
        if self.limit:
            self.query._limit = self.limit
        if self.offset:
            self.query._offset = self.offset
        if self.distinct:
            self.query._distinct = True
        self.resolve_ordering(
            self.model, self.model._meta.basetable, self.orderings, self.annotations
        )

    def __await__(self) -> Generator[Any, None, List[dict]]:
        if self._db is None:
            self._db = self.model._meta.db  # type: ignore
        self._make_query()
        return self._execute().__await__()  # pylint: disable=E1101

    async def __aiter__(self) -> AsyncIterator[dict]:
        for val in await self:
            yield val

    async def _execute(self) -> List[dict]:
        result = await self._db.execute_query_dict(str(self.query))
        columns = [
            val
            for val in [
                (alias, self.resolve_to_python_value(self.model, field_name))
                for alias, field_name in self.fields_for_select.items()
            ]
            if not isinstance(val[1], types.LambdaType)
        ]

        if columns:
            for row in result:
                for col, func in columns:
                    row[col] = func(row[col])

        return result<|MERGE_RESOLUTION|>--- conflicted
+++ resolved
@@ -61,12 +61,6 @@
     def __await__(self) -> Generator[Any, None, T_co]:
         ...  # pragma: nocoverage
 
-<<<<<<< HEAD
-    def prefetch_related(self, *args: Union[str, Prefetch]) -> "QuerySet[MODEL]":
-        ...  # pragma: nocoverage
-
-    def annotate(self, **kwargs: Function) -> "QuerySet[MODEL]":
-=======
     def prefetch_related(self, *args: Union[str, Prefetch]) -> "QuerySetSingle[MODEL]":
         ...  # pragma: nocoverage
 
@@ -77,7 +71,6 @@
         ...  # pragma: nocoverage
 
     def values(self, *args: str, **kwargs: str) -> "ValuesQuery":
->>>>>>> efb7f545
         ...  # pragma: nocoverage
 
 
