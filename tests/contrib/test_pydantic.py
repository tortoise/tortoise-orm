--- conflicted
+++ resolved
@@ -2058,8 +2058,6 @@
         self.EnumFields_Pydantic.model_validate({"id": 1, "service": 3, "currency": "HUF"})
         self.assertEqual(
             {
-<<<<<<< HEAD
-=======
                 "$defs": {
                     "Currency": {
                         "enum": ["HUF", "EUR", "USD"],
@@ -2068,7 +2066,6 @@
                     },
                     "Service": {"enum": [1, 2, 3], "title": "Service", "type": "integer"},
                 },
->>>>>>> ab69b4dd
                 "additionalProperties": False,
                 "properties": {
                     "id": {
@@ -2078,22 +2075,6 @@
                         "type": "integer",
                     },
                     "service": {
-<<<<<<< HEAD
-                        "description": "python_programming: 1<br/>database_design: 2<br/>system_administration: 3",
-                        "enum": [1, 2, 3],
-                        "ge": -32768,
-                        "le": 32767,
-                        "title": "Service",
-                        "type": "integer",
-                    },
-                    "currency": {
-                        "default": "HUF",
-                        "description": "HUF: HUF<br/>EUR: EUR<br/>USD: USD",
-                        "enum": ["HUF", "EUR", "USD"],
-                        "maxLength": 3,
-                        "title": "Currency",
-                        "type": "string",
-=======
                         "$ref": "#/$defs/Service",
                         "description": "python_programming: 1<br/>database_design: 2<br/>system_administration: 3",
                         "ge": -32768,
@@ -2104,7 +2085,6 @@
                         "default": "HUF",
                         "description": "HUF: HUF<br/>EUR: EUR<br/>USD: USD",
                         "maxLength": 3,
->>>>>>> ab69b4dd
                     },
                 },
                 "required": ["id", "service"],
