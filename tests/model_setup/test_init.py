--- conflicted
+++ resolved
@@ -15,12 +15,7 @@
             pass
         Tortoise._inited = False
 
-<<<<<<< HEAD
-    async def tearDown(self):
-=======
     async def asyncTearDown(self) -> None:
-        await Tortoise.close_connections()
->>>>>>> cf4ee616
         await Tortoise._reset_apps()
         await super(TestInitErrors, self).asyncTearDown()
 
