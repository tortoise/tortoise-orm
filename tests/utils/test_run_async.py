--- conflicted
+++ resolved
@@ -1,12 +1,8 @@
 import os
 from unittest import skipIf
 
-<<<<<<< HEAD
 from tortoise import Tortoise, connections, run_async
-=======
-from tortoise import Tortoise, run_async
 from tortoise.contrib.test import TestCase
->>>>>>> cf4ee616
 
 
 @skipIf(os.name == "nt", "stuck with Windows")
