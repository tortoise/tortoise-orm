import copy

<<<<<<< HEAD
from tests.testmodels import (
    Address,
    CamelCaseAliasPerson,
    Employee,
    Event,
    JSONFields,
    Reporter,
    Team,
    Tournament,
)
=======
from tests.testmodels import Address, Employee, Event, JSONFields, Reporter, Team, Tournament, User
>>>>>>> aa3d5112
from tortoise.contrib import test
from tortoise.contrib.pydantic import (
    PydanticModel,
    pydantic_model_creator,
    pydantic_queryset_creator,
)


class TestPydantic(test.TestCase):
    async def asyncSetUp(self) -> None:
        await super(TestPydantic, self).asyncSetUp()
        self.Event_Pydantic = pydantic_model_creator(Event)
        self.Event_Pydantic_List = pydantic_queryset_creator(Event)
        self.Tournament_Pydantic = pydantic_model_creator(Tournament)
        self.Team_Pydantic = pydantic_model_creator(Team)
        self.Address_Pydantic = pydantic_model_creator(Address)

        class PydanticMetaOverride:
            backward_relations = False

        self.Event_Pydantic_non_backward = pydantic_model_creator(
            Event, meta_override=PydanticMetaOverride, name="Event_non_backward"
        )

        self.tournament = await Tournament.create(name="New Tournament")
        self.reporter = await Reporter.create(name="The Reporter")
        self.event = await Event.create(
            name="Test", tournament=self.tournament, reporter=self.reporter
        )
        self.event2 = await Event.create(name="Test2", tournament=self.tournament)
        self.address = await Address.create(city="Santa Monica", street="Ocean", event=self.event)
        self.team1 = await Team.create(name="Onesies")
        self.team2 = await Team.create(name="T-Shirts")
        await self.event.participants.add(self.team1, self.team2)
        await self.event2.participants.add(self.team1, self.team2)
        self.maxDiff = None

    async def test_backward_relations(self):
        event_schema = copy.deepcopy(dict(self.Event_Pydantic.schema()))
        event_non_backward_schema = copy.deepcopy(dict(self.Event_Pydantic_non_backward.schema()))
        self.assertTrue("address" in event_schema["properties"])
        self.assertFalse("address" in event_non_backward_schema["properties"])
        del event_schema["properties"]["address"]
        self.assertEqual(event_schema["properties"], event_non_backward_schema["properties"])

    def test_event_schema(self):
        self.assertEqual(
            self.Event_Pydantic.schema(),
            {
                "title": "Event",
                "description": "Events on the calendar",
                "type": "object",
                "properties": {
                    "event_id": {
                        "title": "Event Id",
                        "minimum": 1,
                        "maximum": 9223372036854775807,
                        "type": "integer",
                    },
                    "name": {"title": "Name", "description": "The name", "type": "string"},
                    "tournament": {
                        "title": "Tournament",
                        "description": "What tournaments is a happenin'",
                        "allOf": [{"$ref": "#/definitions/tests.testmodels.Tournament.leaf"}],
                    },
                    "reporter": {
                        "title": "Reporter",
                        "nullable": True,
                        "allOf": [{"$ref": "#/definitions/tests.testmodels.Reporter.leaf"}],
                    },
                    "participants": {
                        "title": "Participants",
                        "type": "array",
                        "items": {"$ref": "#/definitions/tests.testmodels.Team.leaf"},
                    },
                    "modified": {
                        "title": "Modified",
                        "readOnly": True,
                        "type": "string",
                        "format": "date-time",
                    },
                    "token": {"title": "Token", "type": "string"},
                    "alias": {
                        "title": "Alias",
                        "minimum": -2147483648,
                        "maximum": 2147483647,
                        "nullable": True,
                        "type": "integer",
                    },
                    "address": {
                        "title": "Address",
                        "nullable": True,
                        "allOf": [{"$ref": "#/definitions/tests.testmodels.Address.leaf"}],
                    },
                },
                "required": ["event_id", "name", "tournament", "participants", "modified"],
                "additionalProperties": False,
                "definitions": {
                    "tests.testmodels.Tournament.leaf": {
                        "title": "Tournament",
                        "type": "object",
                        "properties": {
                            "id": {
                                "title": "Id",
                                "minimum": 1,
                                "maximum": 32767,
                                "type": "integer",
                            },
                            "name": {"title": "Name", "maxLength": 255, "type": "string"},
                            "desc": {"title": "Desc", "nullable": True, "type": "string"},
                            "created": {
                                "title": "Created",
                                "readOnly": True,
                                "type": "string",
                                "format": "date-time",
                            },
                        },
                        "required": ["id", "name", "created"],
                        "additionalProperties": False,
                    },
                    "tests.testmodels.Reporter.leaf": {
                        "title": "Reporter",
                        "description": "Whom is assigned as the reporter",
                        "type": "object",
                        "properties": {
                            "id": {
                                "title": "Id",
                                "minimum": 1,
                                "maximum": 2147483647,
                                "type": "integer",
                            },
                            "name": {"title": "Name", "type": "string"},
                        },
                        "required": ["id", "name"],
                        "additionalProperties": False,
                    },
                    "tests.testmodels.Team.leaf": {
                        "title": "Team",
                        "description": "Team that is a playing",
                        "type": "object",
                        "properties": {
                            "id": {
                                "title": "Id",
                                "minimum": 1,
                                "maximum": 2147483647,
                                "type": "integer",
                            },
                            "name": {"title": "Name", "type": "string"},
                            "alias": {
                                "title": "Alias",
                                "minimum": -2147483648,
                                "maximum": 2147483647,
                                "nullable": True,
                                "type": "integer",
                            },
                        },
                        "required": ["id", "name"],
                        "additionalProperties": False,
                    },
                    "tests.testmodels.Address.leaf": {
                        "title": "Address",
                        "type": "object",
                        "properties": {
                            "event_id": {
                                "title": "Event Id",
                                "minimum": 1,
                                "maximum": 9223372036854775807,
                                "type": "integer",
                            },
                            "city": {"title": "City", "maxLength": 64, "type": "string"},
                            "street": {"title": "Street", "maxLength": 128, "type": "string"},
                        },
                        "required": ["city", "street", "event_id"],
                        "additionalProperties": False,
                    },
                },
            },
        )

    def test_eventlist_schema(self):
        self.assertEqual(
            self.Event_Pydantic_List.schema(),
            {
                "title": "Event_list",
                "description": "Events on the calendar",
                "type": "array",
                "items": {"$ref": "#/definitions/tests.testmodels.Event"},
                "definitions": {
                    "tests.testmodels.Tournament.leaf": {
                        "title": "Tournament",
                        "type": "object",
                        "properties": {
                            "id": {
                                "title": "Id",
                                "minimum": 1,
                                "maximum": 32767,
                                "type": "integer",
                            },
                            "name": {"title": "Name", "maxLength": 255, "type": "string"},
                            "desc": {"title": "Desc", "nullable": True, "type": "string"},
                            "created": {
                                "title": "Created",
                                "readOnly": True,
                                "type": "string",
                                "format": "date-time",
                            },
                        },
                        "required": ["id", "name", "created"],
                        "additionalProperties": False,
                    },
                    "tests.testmodels.Reporter.leaf": {
                        "title": "Reporter",
                        "description": "Whom is assigned as the reporter",
                        "type": "object",
                        "properties": {
                            "id": {
                                "title": "Id",
                                "minimum": 1,
                                "maximum": 2147483647,
                                "type": "integer",
                            },
                            "name": {"title": "Name", "type": "string"},
                        },
                        "required": ["id", "name"],
                        "additionalProperties": False,
                    },
                    "tests.testmodels.Team.leaf": {
                        "title": "Team",
                        "description": "Team that is a playing",
                        "type": "object",
                        "properties": {
                            "id": {
                                "title": "Id",
                                "minimum": 1,
                                "maximum": 2147483647,
                                "type": "integer",
                            },
                            "name": {"title": "Name", "type": "string"},
                            "alias": {
                                "title": "Alias",
                                "minimum": -2147483648,
                                "maximum": 2147483647,
                                "nullable": True,
                                "type": "integer",
                            },
                        },
                        "required": ["id", "name"],
                        "additionalProperties": False,
                    },
                    "tests.testmodels.Address.leaf": {
                        "title": "Address",
                        "type": "object",
                        "properties": {
                            "event_id": {
                                "title": "Event Id",
                                "minimum": 1,
                                "maximum": 9223372036854775807,
                                "type": "integer",
                            },
                            "city": {"title": "City", "maxLength": 64, "type": "string"},
                            "street": {"title": "Street", "maxLength": 128, "type": "string"},
                        },
                        "required": ["city", "street", "event_id"],
                        "additionalProperties": False,
                    },
                    "tests.testmodels.Event": {
                        "title": "Event",
                        "description": "Events on the calendar",
                        "type": "object",
                        "properties": {
                            "event_id": {
                                "title": "Event Id",
                                "minimum": 1,
                                "maximum": 9223372036854775807,
                                "type": "integer",
                            },
                            "name": {"title": "Name", "description": "The name", "type": "string"},
                            "tournament": {
                                "title": "Tournament",
                                "description": "What tournaments is a happenin'",
                                "allOf": [
                                    {"$ref": "#/definitions/tests.testmodels.Tournament.leaf"}
                                ],
                            },
                            "reporter": {
                                "title": "Reporter",
                                "nullable": True,
                                "allOf": [{"$ref": "#/definitions/tests.testmodels.Reporter.leaf"}],
                            },
                            "participants": {
                                "title": "Participants",
                                "type": "array",
                                "items": {"$ref": "#/definitions/tests.testmodels.Team.leaf"},
                            },
                            "modified": {
                                "title": "Modified",
                                "readOnly": True,
                                "type": "string",
                                "format": "date-time",
                            },
                            "token": {"title": "Token", "type": "string"},
                            "alias": {
                                "title": "Alias",
                                "minimum": -2147483648,
                                "maximum": 2147483647,
                                "nullable": True,
                                "type": "integer",
                            },
                            "address": {
                                "title": "Address",
                                "nullable": True,
                                "allOf": [{"$ref": "#/definitions/tests.testmodels.Address.leaf"}],
                            },
                        },
                        "required": ["event_id", "name", "tournament", "participants", "modified"],
                        "additionalProperties": False,
                    },
                },
            },
        )

    def test_address_schema(self):
        self.assertEqual(
            self.Address_Pydantic.schema(),
            {
                "title": "Address",
                "type": "object",
                "properties": {
                    "city": {"title": "City", "maxLength": 64, "type": "string"},
                    "street": {"title": "Street", "maxLength": 128, "type": "string"},
                    "event": {
                        "title": "Event",
                        "allOf": [{"$ref": "#/definitions/tests.testmodels.Event.orhjcw"}],
                    },
                    "event_id": {
                        "title": "Event Id",
                        "minimum": 1,
                        "maximum": 9223372036854775807,
                        "type": "integer",
                    },
                },
                "required": ["city", "street", "event", "event_id"],
                "additionalProperties": False,
                "definitions": {
                    "tests.testmodels.Tournament.leaf": {
                        "title": "Tournament",
                        "type": "object",
                        "properties": {
                            "id": {
                                "title": "Id",
                                "minimum": 1,
                                "maximum": 32767,
                                "type": "integer",
                            },
                            "name": {"title": "Name", "maxLength": 255, "type": "string"},
                            "desc": {"title": "Desc", "nullable": True, "type": "string"},
                            "created": {
                                "title": "Created",
                                "readOnly": True,
                                "type": "string",
                                "format": "date-time",
                            },
                        },
                        "required": ["id", "name", "created"],
                        "additionalProperties": False,
                    },
                    "tests.testmodels.Reporter.leaf": {
                        "title": "Reporter",
                        "description": "Whom is assigned as the reporter",
                        "type": "object",
                        "properties": {
                            "id": {
                                "title": "Id",
                                "minimum": 1,
                                "maximum": 2147483647,
                                "type": "integer",
                            },
                            "name": {"title": "Name", "type": "string"},
                        },
                        "required": ["id", "name"],
                        "additionalProperties": False,
                    },
                    "tests.testmodels.Team.leaf": {
                        "title": "Team",
                        "description": "Team that is a playing",
                        "type": "object",
                        "properties": {
                            "id": {
                                "title": "Id",
                                "minimum": 1,
                                "maximum": 2147483647,
                                "type": "integer",
                            },
                            "name": {"title": "Name", "type": "string"},
                            "alias": {
                                "title": "Alias",
                                "minimum": -2147483648,
                                "maximum": 2147483647,
                                "nullable": True,
                                "type": "integer",
                            },
                        },
                        "required": ["id", "name"],
                        "additionalProperties": False,
                    },
                    "tests.testmodels.Event.orhjcw": {
                        "title": "Event",
                        "description": "Events on the calendar",
                        "type": "object",
                        "properties": {
                            "event_id": {
                                "title": "Event Id",
                                "minimum": 1,
                                "maximum": 9223372036854775807,
                                "type": "integer",
                            },
                            "name": {"title": "Name", "description": "The name", "type": "string"},
                            "tournament": {
                                "title": "Tournament",
                                "description": "What tournaments is a happenin'",
                                "allOf": [
                                    {"$ref": "#/definitions/tests.testmodels.Tournament.leaf"}
                                ],
                            },
                            "reporter": {
                                "title": "Reporter",
                                "nullable": True,
                                "allOf": [{"$ref": "#/definitions/tests.testmodels.Reporter.leaf"}],
                            },
                            "participants": {
                                "title": "Participants",
                                "type": "array",
                                "items": {"$ref": "#/definitions/tests.testmodels.Team.leaf"},
                            },
                            "modified": {
                                "title": "Modified",
                                "readOnly": True,
                                "type": "string",
                                "format": "date-time",
                            },
                            "token": {"title": "Token", "type": "string"},
                            "alias": {
                                "title": "Alias",
                                "minimum": -2147483648,
                                "maximum": 2147483647,
                                "nullable": True,
                                "type": "integer",
                            },
                        },
                        "required": ["event_id", "name", "tournament", "participants", "modified"],
                        "additionalProperties": False,
                    },
                },
            },
        )

    def test_tournament_schema(self):
        self.assertEqual(
            self.Tournament_Pydantic.schema(),
            {
                "title": "Tournament",
                "type": "object",
                "properties": {
                    "id": {"title": "Id", "minimum": 1, "maximum": 32767, "type": "integer"},
                    "name": {"title": "Name", "maxLength": 255, "type": "string"},
                    "desc": {"title": "Desc", "nullable": True, "type": "string"},
                    "created": {
                        "title": "Created",
                        "readOnly": True,
                        "type": "string",
                        "format": "date-time",
                    },
                    "events": {
                        "title": "Events",
                        "description": "What tournaments is a happenin'",
                        "type": "array",
                        "items": {"$ref": "#/definitions/tests.testmodels.Event.b4oydv"},
                    },
                },
                "required": ["id", "name", "created", "events"],
                "additionalProperties": False,
                "definitions": {
                    "tests.testmodels.Reporter.leaf": {
                        "title": "Reporter",
                        "description": "Whom is assigned as the reporter",
                        "type": "object",
                        "properties": {
                            "id": {
                                "title": "Id",
                                "minimum": 1,
                                "maximum": 2147483647,
                                "type": "integer",
                            },
                            "name": {"title": "Name", "type": "string"},
                        },
                        "required": ["id", "name"],
                        "additionalProperties": False,
                    },
                    "tests.testmodels.Team.leaf": {
                        "title": "Team",
                        "description": "Team that is a playing",
                        "type": "object",
                        "properties": {
                            "id": {
                                "title": "Id",
                                "minimum": 1,
                                "maximum": 2147483647,
                                "type": "integer",
                            },
                            "name": {"title": "Name", "type": "string"},
                            "alias": {
                                "title": "Alias",
                                "minimum": -2147483648,
                                "maximum": 2147483647,
                                "nullable": True,
                                "type": "integer",
                            },
                        },
                        "required": ["id", "name"],
                        "additionalProperties": False,
                    },
                    "tests.testmodels.Address.leaf": {
                        "title": "Address",
                        "type": "object",
                        "properties": {
                            "event_id": {
                                "title": "Event Id",
                                "minimum": 1,
                                "maximum": 9223372036854775807,
                                "type": "integer",
                            },
                            "city": {"title": "City", "maxLength": 64, "type": "string"},
                            "street": {"title": "Street", "maxLength": 128, "type": "string"},
                        },
                        "required": ["city", "street", "event_id"],
                        "additionalProperties": False,
                    },
                    "tests.testmodels.Event.b4oydv": {
                        "title": "Event",
                        "description": "Events on the calendar",
                        "type": "object",
                        "properties": {
                            "event_id": {
                                "title": "Event Id",
                                "minimum": 1,
                                "maximum": 9223372036854775807,
                                "type": "integer",
                            },
                            "name": {"title": "Name", "description": "The name", "type": "string"},
                            "reporter": {
                                "title": "Reporter",
                                "nullable": True,
                                "allOf": [{"$ref": "#/definitions/tests.testmodels.Reporter.leaf"}],
                            },
                            "participants": {
                                "title": "Participants",
                                "type": "array",
                                "items": {"$ref": "#/definitions/tests.testmodels.Team.leaf"},
                            },
                            "modified": {
                                "title": "Modified",
                                "readOnly": True,
                                "type": "string",
                                "format": "date-time",
                            },
                            "token": {"title": "Token", "type": "string"},
                            "alias": {
                                "title": "Alias",
                                "minimum": -2147483648,
                                "maximum": 2147483647,
                                "nullable": True,
                                "type": "integer",
                            },
                            "address": {
                                "title": "Address",
                                "nullable": True,
                                "allOf": [{"$ref": "#/definitions/tests.testmodels.Address.leaf"}],
                            },
                        },
                        "required": ["event_id", "name", "participants", "modified"],
                        "additionalProperties": False,
                    },
                },
            },
        )

    def test_team_schema(self):
        self.assertEqual(
            self.Team_Pydantic.schema(),
            {
                "title": "Team",
                "description": "Team that is a playing",
                "type": "object",
                "properties": {
                    "id": {"title": "Id", "minimum": 1, "maximum": 2147483647, "type": "integer"},
                    "name": {"title": "Name", "type": "string"},
                    "alias": {
                        "title": "Alias",
                        "minimum": -2147483648,
                        "maximum": 2147483647,
                        "nullable": True,
                        "type": "integer",
                    },
                    "events": {
                        "title": "Events",
                        "type": "array",
                        "items": {"$ref": "#/definitions/tests.testmodels.Event.dlqoeq"},
                    },
                },
                "required": ["id", "name", "events"],
                "additionalProperties": False,
                "definitions": {
                    "tests.testmodels.Tournament.leaf": {
                        "title": "Tournament",
                        "type": "object",
                        "properties": {
                            "id": {
                                "title": "Id",
                                "minimum": 1,
                                "maximum": 32767,
                                "type": "integer",
                            },
                            "name": {"title": "Name", "maxLength": 255, "type": "string"},
                            "desc": {"title": "Desc", "nullable": True, "type": "string"},
                            "created": {
                                "title": "Created",
                                "readOnly": True,
                                "type": "string",
                                "format": "date-time",
                            },
                        },
                        "required": ["id", "name", "created"],
                        "additionalProperties": False,
                    },
                    "tests.testmodels.Reporter.leaf": {
                        "title": "Reporter",
                        "description": "Whom is assigned as the reporter",
                        "type": "object",
                        "properties": {
                            "id": {
                                "title": "Id",
                                "minimum": 1,
                                "maximum": 2147483647,
                                "type": "integer",
                            },
                            "name": {"title": "Name", "type": "string"},
                        },
                        "required": ["id", "name"],
                        "additionalProperties": False,
                    },
                    "tests.testmodels.Address.leaf": {
                        "title": "Address",
                        "type": "object",
                        "properties": {
                            "event_id": {
                                "title": "Event Id",
                                "minimum": 1,
                                "maximum": 9223372036854775807,
                                "type": "integer",
                            },
                            "city": {"title": "City", "maxLength": 64, "type": "string"},
                            "street": {"title": "Street", "maxLength": 128, "type": "string"},
                        },
                        "required": ["city", "street", "event_id"],
                        "additionalProperties": False,
                    },
                    "tests.testmodels.Event.dlqoeq": {
                        "title": "Event",
                        "description": "Events on the calendar",
                        "type": "object",
                        "properties": {
                            "event_id": {
                                "title": "Event Id",
                                "minimum": 1,
                                "maximum": 9223372036854775807,
                                "type": "integer",
                            },
                            "name": {"title": "Name", "description": "The name", "type": "string"},
                            "tournament": {
                                "title": "Tournament",
                                "description": "What tournaments is a happenin'",
                                "allOf": [
                                    {"$ref": "#/definitions/tests.testmodels.Tournament.leaf"}
                                ],
                            },
                            "reporter": {
                                "title": "Reporter",
                                "nullable": True,
                                "allOf": [{"$ref": "#/definitions/tests.testmodels.Reporter.leaf"}],
                            },
                            "modified": {
                                "title": "Modified",
                                "readOnly": True,
                                "type": "string",
                                "format": "date-time",
                            },
                            "token": {"title": "Token", "type": "string"},
                            "alias": {
                                "title": "Alias",
                                "minimum": -2147483648,
                                "maximum": 2147483647,
                                "nullable": True,
                                "type": "integer",
                            },
                            "address": {
                                "title": "Address",
                                "nullable": True,
                                "allOf": [{"$ref": "#/definitions/tests.testmodels.Address.leaf"}],
                            },
                        },
                        "required": ["event_id", "name", "tournament", "modified"],
                        "additionalProperties": False,
                    },
                },
            },
        )

    async def test_eventlist(self):
        eventlp = await self.Event_Pydantic_List.from_queryset(Event.all())
        # print(eventlp.json(indent=4))
        eventldict = eventlp.dict()["__root__"]

        # Remove timestamps
        del eventldict[0]["modified"]
        del eventldict[0]["tournament"]["created"]
        del eventldict[1]["modified"]
        del eventldict[1]["tournament"]["created"]

        self.assertEqual(
            eventldict,
            [
                {
                    "event_id": self.event.event_id,
                    "name": "Test",
                    # "modified": "2020-01-28T10:43:50.901562",
                    "token": self.event.token,
                    "alias": None,
                    "tournament": {
                        "id": self.tournament.id,
                        "name": "New Tournament",
                        "desc": None,
                        # "created": "2020-01-28T10:43:50.900664"
                    },
                    "reporter": {"id": self.reporter.id, "name": "The Reporter"},
                    "participants": [
                        {"id": self.team1.id, "name": "Onesies", "alias": None},
                        {"id": self.team2.id, "name": "T-Shirts", "alias": None},
                    ],
                    "address": {
                        "event_id": self.address.pk,
                        "city": "Santa Monica",
                        "street": "Ocean",
                    },
                },
                {
                    "event_id": self.event2.event_id,
                    "name": "Test2",
                    # "modified": "2020-01-28T10:43:50.901562",
                    "token": self.event2.token,
                    "alias": None,
                    "tournament": {
                        "id": self.tournament.id,
                        "name": "New Tournament",
                        "desc": None,
                        # "created": "2020-01-28T10:43:50.900664"
                    },
                    "reporter": None,
                    "participants": [
                        {"id": self.team1.id, "name": "Onesies", "alias": None},
                        {"id": self.team2.id, "name": "T-Shirts", "alias": None},
                    ],
                    "address": None,
                },
            ],
        )

    async def test_event(self):
        eventp = await self.Event_Pydantic.from_tortoise_orm(await Event.get(name="Test"))
        # print(eventp.json(indent=4))
        eventdict = eventp.dict()

        # Remove timestamps
        del eventdict["modified"]
        del eventdict["tournament"]["created"]

        self.assertEqual(
            eventdict,
            {
                "event_id": self.event.event_id,
                "name": "Test",
                # "modified": "2020-01-28T10:43:50.901562",
                "token": self.event.token,
                "alias": None,
                "tournament": {
                    "id": self.tournament.id,
                    "name": "New Tournament",
                    "desc": None,
                    # "created": "2020-01-28T10:43:50.900664"
                },
                "reporter": {"id": self.reporter.id, "name": "The Reporter"},
                "participants": [
                    {"id": self.team1.id, "name": "Onesies", "alias": None},
                    {"id": self.team2.id, "name": "T-Shirts", "alias": None},
                ],
                "address": {"event_id": self.address.pk, "city": "Santa Monica", "street": "Ocean"},
            },
        )

    async def test_address(self):
        addressp = await self.Address_Pydantic.from_tortoise_orm(await Address.get(street="Ocean"))
        # print(addressp.json(indent=4))
        addressdict = addressp.dict()

        # Remove timestamps
        del addressdict["event"]["tournament"]["created"]
        del addressdict["event"]["modified"]

        self.assertEqual(
            addressdict,
            {
                "city": "Santa Monica",
                "street": "Ocean",
                "event": {
                    "event_id": self.event.event_id,
                    "name": "Test",
                    "tournament": {
                        "id": self.tournament.id,
                        "name": "New Tournament",
                        "desc": None,
                    },
                    "reporter": {"id": self.reporter.id, "name": "The Reporter"},
                    "participants": [
                        {"id": self.team1.id, "name": "Onesies", "alias": None},
                        {"id": self.team2.id, "name": "T-Shirts", "alias": None},
                    ],
                    "token": self.event.token,
                    "alias": None,
                },
                "event_id": self.address.event_id,
            },
        )

    async def test_tournament(self):
        tournamentp = await self.Tournament_Pydantic.from_tortoise_orm(
            await Tournament.all().first()
        )
        # print(tournamentp.json(indent=4))
        tournamentdict = tournamentp.dict()

        # Remove timestamps
        del tournamentdict["events"][0]["modified"]
        del tournamentdict["events"][1]["modified"]
        del tournamentdict["created"]

        self.assertEqual(
            tournamentdict,
            {
                "id": self.tournament.id,
                "name": "New Tournament",
                "desc": None,
                # "created": "2020-01-28T19:41:38.059617",
                "events": [
                    {
                        "event_id": self.event.event_id,
                        "name": "Test",
                        # "modified": "2020-01-28T19:41:38.060070",
                        "token": self.event.token,
                        "alias": None,
                        "reporter": {"id": self.reporter.id, "name": "The Reporter"},
                        "participants": [
                            {"id": self.team1.id, "name": "Onesies", "alias": None},
                            {"id": self.team2.id, "name": "T-Shirts", "alias": None},
                        ],
                        "address": {
                            "event_id": self.address.pk,
                            "city": "Santa Monica",
                            "street": "Ocean",
                        },
                    },
                    {
                        "event_id": self.event2.event_id,
                        "name": "Test2",
                        # "modified": "2020-01-28T19:41:38.060070",
                        "token": self.event2.token,
                        "alias": None,
                        "reporter": None,
                        "participants": [
                            {"id": self.team1.id, "name": "Onesies", "alias": None},
                            {"id": self.team2.id, "name": "T-Shirts", "alias": None},
                        ],
                        "address": None,
                    },
                ],
            },
        )

    async def test_team(self):
        teamp = await self.Team_Pydantic.from_tortoise_orm(await Team.get(id=self.team1.id))
        # print(teamp.json(indent=4))
        teamdict = teamp.dict()

        # Remove timestamps
        del teamdict["events"][0]["modified"]
        del teamdict["events"][0]["tournament"]["created"]
        del teamdict["events"][1]["modified"]
        del teamdict["events"][1]["tournament"]["created"]

        self.assertEqual(
            teamdict,
            {
                "id": self.team1.id,
                "name": "Onesies",
                "alias": None,
                "events": [
                    {
                        "event_id": self.event.event_id,
                        "name": "Test",
                        # "modified": "2020-01-28T19:47:03.334077",
                        "token": self.event.token,
                        "alias": None,
                        "tournament": {
                            "id": self.tournament.id,
                            "name": "New Tournament",
                            "desc": None,
                            # "created": "2020-01-28T19:41:38.059617",
                        },
                        "reporter": {"id": self.reporter.id, "name": "The Reporter"},
                        "address": {
                            "event_id": self.address.pk,
                            "city": "Santa Monica",
                            "street": "Ocean",
                        },
                    },
                    {
                        "event_id": self.event2.event_id,
                        "name": "Test2",
                        # "modified": "2020-01-28T19:47:03.334077",
                        "token": self.event2.token,
                        "alias": None,
                        "tournament": {
                            "id": self.tournament.id,
                            "name": "New Tournament",
                            "desc": None,
                            # "created": "2020-01-28T19:41:38.059617",
                        },
                        "reporter": None,
                        "address": None,
                    },
                ],
            },
        )

    def test_event_named(self):
        Event_Named = pydantic_model_creator(Event, name="Foo")
        schema = Event_Named.schema()
        self.assertEqual(schema["title"], "Foo")
        self.assertSetEqual(
            set(schema["properties"].keys()),
            {
                "address",
                "alias",
                "event_id",
                "modified",
                "name",
                "participants",
                "reporter",
                "token",
                "tournament",
            },
        )

    def test_event_sorted(self):
        Event_Named = pydantic_model_creator(Event, sort_alphabetically=True)
        schema = Event_Named.schema()
        self.assertEqual(
            list(schema["properties"].keys()),
            [
                "address",
                "alias",
                "event_id",
                "modified",
                "name",
                "participants",
                "reporter",
                "token",
                "tournament",
            ],
        )

    def test_event_unsorted(self):
        Event_Named = pydantic_model_creator(Event, sort_alphabetically=False)
        schema = Event_Named.schema()
        self.assertEqual(
            list(schema["properties"].keys()),
            [
                "event_id",
                "name",
                "tournament",
                "reporter",
                "participants",
                "modified",
                "token",
                "alias",
                "address",
            ],
        )

    async def test_json_field(self):
        json_field_0 = await JSONFields.create(data={"a": 1})
        json_field_1 = await JSONFields.create(data=[{"a": 1, "b": 2}])
        json_field_0_get = await JSONFields.get(pk=json_field_0.pk)
        json_field_1_get = await JSONFields.get(pk=json_field_1.pk)

        creator = pydantic_model_creator(JSONFields)
        ret0 = creator.from_orm(json_field_0_get).dict()
        self.assertEqual(
            ret0,
            {
                "id": json_field_0.pk,
                "data": {"a": 1},
                "data_null": None,
                "data_default": {"a": 1},
                "data_validate": None,
            },
        )
        ret1 = creator.from_orm(json_field_1_get).dict()
        self.assertEqual(
            ret1,
            {
                "id": json_field_1.pk,
                "data": [{"a": 1, "b": 2}],
                "data_null": None,
                "data_default": {"a": 1},
                "data_validate": None,
            },
        )

    def test_generated_pydantic_inherit_model_meta_config_class(self):
        """Generated class should inherit PydanticMeta's config_class"""
        ModelPydantic = pydantic_model_creator(CamelCaseAliasPerson, name="AutoAliasPerson")
        ExpectedParentConfig = CamelCaseAliasPerson.PydanticMeta.config_class

        self.assertTrue(issubclass(ModelPydantic.Config, ExpectedParentConfig))

    def test_override_default_model_config_by_config_class(self):
        """Pydantic meta's config_class should be able to override default config."""
        CamelCaseAliasPersonCopy = copy.deepcopy(CamelCaseAliasPerson)
        # Set class pydantic config's orm_mode to False
        CamelCaseAliasPersonCopy.PydanticMeta.config_class.orm_mode = False

        ModelPydantic = pydantic_model_creator(
            CamelCaseAliasPerson, name="AutoAliasPersonOverriddenORMMode"
        )

        self.assertEqual(ModelPydantic.Config.orm_mode, False)

    def test_override_meta_pydantic_config_by_model_creator(self):
        """Tests config_class parameters' importance order.

        - pydantic_model_creator's config_class parameter should be able to override
            model PydanticMeta's config_class.
        """

        class AnotherConfigClass:
            title = "Another title!"

        ModelPydantic = pydantic_model_creator(
            CamelCaseAliasPerson,
            config_class=AnotherConfigClass,
            name="AutoAliasPersonModelCreatorConfig",
        )

        self.assertEqual(AnotherConfigClass.title, ModelPydantic.Config.title)

    def test_config_class_ignore_fields_config(self):
        """Generated config class should ignore config_class's fields parameter."""

        class FieldsConfig:
            fields = ["id"]

        ModelPydantic = pydantic_model_creator(
            CamelCaseAliasPerson, name="AutoAliasPersonCustomFields", config_class=FieldsConfig
        )

        self.assertNotEqual(ModelPydantic.Config.fields, FieldsConfig.fields)

    def test_config_classes_merge_all_configs(self):
        """Model creator should merge all 3 configs.

        - It merges (Default, Meta's config_class and creator's config_class) together.
        """

        class MinLengthConfig:
            min_anystr_length = 3

        ModelPydantic = pydantic_model_creator(
            CamelCaseAliasPerson, name="AutoAliasPersonMinLength", config_class=MinLengthConfig
        )

        # Should set min_anystr_length from pydantic_model_creator's config_class
        self.assertEqual(ModelPydantic.Config.min_anystr_length, MinLengthConfig.min_anystr_length)
        # Should set title from model PydanticMeta's config_class
        self.assertEqual(
            ModelPydantic.Config.title, CamelCaseAliasPerson.PydanticMeta.config_class.title
        )
        # Should set orm_mode from base pydantic model configuration
        self.assertEqual(ModelPydantic.Config.orm_mode, PydanticModel.Config.orm_mode)


class TestPydanticCycle(test.TestCase):
    async def asyncSetUp(self) -> None:
        await super(TestPydanticCycle, self).asyncSetUp()
        self.Employee_Pydantic = pydantic_model_creator(Employee)

        self.root = await Employee.create(name="Root")
        self.loose = await Employee.create(name="Loose")
        self._1 = await Employee.create(name="1. First H1", manager=self.root)
        self._2 = await Employee.create(name="2. Second H1", manager=self.root)
        self._1_1 = await Employee.create(name="1.1. First H2", manager=self._1)
        self._1_1_1 = await Employee.create(name="1.1.1. First H3", manager=self._1_1)
        self._2_1 = await Employee.create(name="2.1. Second H2", manager=self._2)
        self._2_2 = await Employee.create(name="2.2. Third H2", manager=self._2)

        await self._1.talks_to.add(self._2, self._1_1_1, self.loose)
        await self._2_1.gets_talked_to.add(self._2_2, self._1_1, self.loose)
        self.maxDiff = None

    def test_schema(self):
        self.assertEqual(
            self.Employee_Pydantic.schema(),
            {
                "title": "Employee",
                "type": "object",
                "properties": {
                    "id": {"title": "Id", "minimum": 1, "maximum": 2147483647, "type": "integer"},
                    "name": {"title": "Name", "maxLength": 50, "type": "string"},
                    "talks_to": {
                        "title": "Talks To",
                        "type": "array",
                        "items": {"$ref": "#/definitions/tests.testmodels.Employee.5gupxf"},
                    },
                    "manager_id": {
                        "title": "Manager Id",
                        "minimum": 1,
                        "maximum": 2147483647,
                        "nullable": True,
                        "type": "integer",
                    },
                    "team_members": {
                        "title": "Team Members",
                        "type": "array",
                        "items": {"$ref": "#/definitions/tests.testmodels.Employee.4fgkwn"},
                    },
                    "name_length": {"title": "Name Length", "type": "integer"},
                    "team_size": {
                        "title": "Team Size",
                        "description": "Computes team size.<br/><br/>Note that this function needs to be annotated with a return type so that pydantic can<br/> generate a valid schema.<br/><br/>Note that the pydantic serializer can't call async methods, but the tortoise helpers<br/> pre-fetch relational data, so that it is available before serialization. So we don't<br/> need to await the relation. We do however have to protect against the case where no<br/> prefetching was done, hence catching and handling the<br/> ``tortoise.exceptions.NoValuesFetched`` exception.",
                        "type": "integer",
                    },
                },
                "required": ["id", "name", "talks_to", "team_members", "name_length", "team_size"],
                "additionalProperties": False,
                "definitions": {
                    "tests.testmodels.Employee.leaf": {
                        "title": "Employee",
                        "type": "object",
                        "properties": {
                            "id": {
                                "title": "Id",
                                "minimum": 1,
                                "maximum": 2147483647,
                                "type": "integer",
                            },
                            "name": {"title": "Name", "maxLength": 50, "type": "string"},
                            "manager_id": {
                                "title": "Manager Id",
                                "minimum": 1,
                                "maximum": 2147483647,
                                "nullable": True,
                                "type": "integer",
                            },
                            "name_length": {"title": "Name Length", "type": "integer"},
                            "team_size": {
                                "title": "Team Size",
                                "description": "Computes team size.<br/><br/>Note that this function needs to be annotated with a return type so that pydantic can<br/> generate a valid schema.<br/><br/>Note that the pydantic serializer can't call async methods, but the tortoise helpers<br/> pre-fetch relational data, so that it is available before serialization. So we don't<br/> need to await the relation. We do however have to protect against the case where no<br/> prefetching was done, hence catching and handling the<br/> ``tortoise.exceptions.NoValuesFetched`` exception.",
                                "type": "integer",
                            },
                        },
                        "required": ["id", "name", "name_length", "team_size"],
                        "additionalProperties": False,
                    },
                    "tests.testmodels.Employee.5gupxf": {
                        "title": "Employee",
                        "type": "object",
                        "properties": {
                            "id": {
                                "title": "Id",
                                "minimum": 1,
                                "maximum": 2147483647,
                                "type": "integer",
                            },
                            "name": {"title": "Name", "maxLength": 50, "type": "string"},
                            "talks_to": {
                                "title": "Talks To",
                                "type": "array",
                                "items": {"$ref": "#/definitions/tests.testmodels.Employee.leaf"},
                            },
                            "manager_id": {
                                "title": "Manager Id",
                                "minimum": 1,
                                "maximum": 2147483647,
                                "nullable": True,
                                "type": "integer",
                            },
                            "team_members": {
                                "title": "Team Members",
                                "type": "array",
                                "items": {"$ref": "#/definitions/tests.testmodels.Employee.leaf"},
                            },
                            "name_length": {"title": "Name Length", "type": "integer"},
                            "team_size": {
                                "title": "Team Size",
                                "description": "Computes team size.<br/><br/>Note that this function needs to be annotated with a return type so that pydantic can<br/> generate a valid schema.<br/><br/>Note that the pydantic serializer can't call async methods, but the tortoise helpers<br/> pre-fetch relational data, so that it is available before serialization. So we don't<br/> need to await the relation. We do however have to protect against the case where no<br/> prefetching was done, hence catching and handling the<br/> ``tortoise.exceptions.NoValuesFetched`` exception.",
                                "type": "integer",
                            },
                        },
                        "required": [
                            "id",
                            "name",
                            "talks_to",
                            "team_members",
                            "name_length",
                            "team_size",
                        ],
                        "additionalProperties": False,
                    },
                    "tests.testmodels.Employee.4fgkwn": {
                        "title": "Employee",
                        "type": "object",
                        "properties": {
                            "id": {
                                "title": "Id",
                                "minimum": 1,
                                "maximum": 2147483647,
                                "type": "integer",
                            },
                            "name": {"title": "Name", "maxLength": 50, "type": "string"},
                            "talks_to": {
                                "title": "Talks To",
                                "type": "array",
                                "items": {"$ref": "#/definitions/tests.testmodels.Employee.leaf"},
                            },
                            "manager_id": {
                                "title": "Manager Id",
                                "minimum": 1,
                                "maximum": 2147483647,
                                "nullable": True,
                                "type": "integer",
                            },
                            "team_members": {
                                "title": "Team Members",
                                "type": "array",
                                "items": {"$ref": "#/definitions/tests.testmodels.Employee.leaf"},
                            },
                            "name_length": {"title": "Name Length", "type": "integer"},
                            "team_size": {
                                "title": "Team Size",
                                "description": "Computes team size.<br/><br/>Note that this function needs to be annotated with a return type so that pydantic can<br/> generate a valid schema.<br/><br/>Note that the pydantic serializer can't call async methods, but the tortoise helpers<br/> pre-fetch relational data, so that it is available before serialization. So we don't<br/> need to await the relation. We do however have to protect against the case where no<br/> prefetching was done, hence catching and handling the<br/> ``tortoise.exceptions.NoValuesFetched`` exception.",
                                "type": "integer",
                            },
                        },
                        "required": [
                            "id",
                            "name",
                            "talks_to",
                            "team_members",
                            "name_length",
                            "team_size",
                        ],
                        "additionalProperties": False,
                    },
                },
            },
        )

    async def test_serialisation(self):
        empp = await self.Employee_Pydantic.from_tortoise_orm(await Employee.get(name="Root"))
        # print(empp.json(indent=4))
        empdict = empp.dict()

        self.assertEqual(
            empdict,
            {
                "id": self.root.id,
                "manager_id": None,
                "name": "Root",
                "talks_to": [],
                "team_members": [
                    {
                        "id": self._1.id,
                        "manager_id": self.root.id,
                        "name": "1. First H1",
                        "talks_to": [
                            {
                                "id": self.loose.id,
                                "manager_id": None,
                                "name": "Loose",
                                "name_length": 5,
                                "team_size": 0,
                            },
                            {
                                "id": self._2.id,
                                "manager_id": self.root.id,
                                "name": "2. Second H1",
                                "name_length": 12,
                                "team_size": 0,
                            },
                            {
                                "id": self._1_1_1.id,
                                "manager_id": self._1_1.id,
                                "name": "1.1.1. First H3",
                                "name_length": 15,
                                "team_size": 0,
                            },
                        ],
                        "team_members": [
                            {
                                "id": self._1_1.id,
                                "manager_id": self._1.id,
                                "name": "1.1. First H2",
                                "name_length": 13,
                                "team_size": 0,
                            }
                        ],
                        "name_length": 11,
                        "team_size": 1,
                    },
                    {
                        "id": self._2.id,
                        "manager_id": self.root.id,
                        "name": "2. Second H1",
                        "talks_to": [],
                        "team_members": [
                            {
                                "id": self._2_1.id,
                                "manager_id": self._2.id,
                                "name": "2.1. Second H2",
                                "name_length": 14,
                                "team_size": 0,
                            },
                            {
                                "id": self._2_2.id,
                                "manager_id": self._2.id,
                                "name": "2.2. Third H2",
                                "name_length": 13,
                                "team_size": 0,
                            },
                        ],
                        "name_length": 12,
                        "team_size": 2,
                    },
                ],
                "name_length": 4,
                "team_size": 2,
            },
        )


class TestPydanticUpdate(test.TestCase):
    def setUp(self) -> None:
        self.UserCreate_Pydantic = pydantic_model_creator(
            User,
            name="UserCreate",
            exclude_readonly=True,
        )
        self.UserUpdate_Pydantic = pydantic_model_creator(
            User,
            name="UserUpdate",
            exclude_readonly=True,
            optional=("username", "mail", "bio"),
        )

    def test_create_schema(self):
        self.assertEqual(
            self.UserCreate_Pydantic.schema(),
            {
                "title": "UserCreate",
                "type": "object",
                "properties": {
                    "username": {
                        "title": "Username",
                        "maxLength": 32,
                        "type": "string",
                    },
                    "mail": {
                        "title": "Mail",
                        "maxLength": 64,
                        "type": "string",
                    },
                    "bio": {
                        "title": "Bio",
                        "type": "string",
                    },
                },
                "required": [
                    "username",
                    "mail",
                    "bio",
                ],
                "additionalProperties": False,
            },
        )

    def test_update_schema(self):
        """All fields of this schema should be optional.
        This demonstrates an example PATCH endpoint in an API, where a client may want
        to update a single field of a model without modifying the rest.
        """

        self.assertEqual(
            self.UserUpdate_Pydantic.schema(),
            {
                "title": "UserUpdate",
                "type": "object",
                "properties": {
                    "username": {
                        "title": "Username",
                        "maxLength": 32,
                        "type": "string",
                    },
                    "mail": {
                        "title": "Mail",
                        "maxLength": 64,
                        "type": "string",
                    },
                    "bio": {
                        "title": "Bio",
                        "type": "string",
                    },
                },
                "additionalProperties": False,
            },
        )<|MERGE_RESOLUTION|>--- conflicted
+++ resolved
@@ -1,6 +1,5 @@
 import copy
 
-<<<<<<< HEAD
 from tests.testmodels import (
     Address,
     CamelCaseAliasPerson,
@@ -10,10 +9,8 @@
     Reporter,
     Team,
     Tournament,
+    User,
 )
-=======
-from tests.testmodels import Address, Employee, Event, JSONFields, Reporter, Team, Tournament, User
->>>>>>> aa3d5112
 from tortoise.contrib import test
 from tortoise.contrib.pydantic import (
     PydanticModel,
