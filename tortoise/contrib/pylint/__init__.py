--- conflicted
+++ resolved
@@ -69,28 +69,17 @@
                         if attrname == "ManyToManyFieldInstance":
                             relval = [
                                 attr.value.func,
-<<<<<<< HEAD
                                 MANAGER.ast_from_module_name("tortoise.fields.relational").lookup(
-                                    "ManyToManyRelationManager"
-=======
-                                MANAGER.ast_from_module_name("tortoise.fields").lookup(
                                     "ManyToManyRelation"
->>>>>>> d6e9fd9d
                                 )[1][0],
                             ]
                         else:
                             relval = [
-<<<<<<< HEAD
                                 MANAGER.ast_from_module_name("tortoise.fields.relational").lookup(
                                     "BackwardFKRelation"
                                 )[1][0],
                                 MANAGER.ast_from_module_name("tortoise.fields.relational").lookup(
-                                    "RelationQueryContainer"
-=======
-                                attr.value.func,
-                                MANAGER.ast_from_module_name("tortoise.fields").lookup(
                                     "ReverseRelation"
->>>>>>> d6e9fd9d
                                 )[1][0],
                             ]
 
@@ -118,7 +107,6 @@
     """
     Morphs model fields to representative type
     """
-<<<<<<< HEAD
     base_nodes: List[ClassDef] = []
 
     # Use the type inference standard
@@ -131,30 +119,6 @@
         base_nodes = scoped_nodes.builtin_lookup("bool")[1]
 
     return iter([cls] + base_nodes)
-=======
-    if cls.name in ["IntField", "SmallIntField"]:
-        base_nodes = scoped_nodes.builtin_lookup("int")
-    elif cls.name in ["CharField", "TextField"]:
-        base_nodes = scoped_nodes.builtin_lookup("str")
-    elif cls.name == "BooleanField":
-        base_nodes = scoped_nodes.builtin_lookup("bool")
-    elif cls.name == "FloatField":
-        base_nodes = scoped_nodes.builtin_lookup("float")
-    elif cls.name == "DecimalField":
-        base_nodes = MANAGER.ast_from_module_name("decimal").lookup("Decimal")
-    elif cls.name == "DatetimeField":
-        base_nodes = MANAGER.ast_from_module_name("datetime").lookup("datetime")
-    elif cls.name == "DateField":
-        base_nodes = MANAGER.ast_from_module_name("datetime").lookup("date")
-    elif cls.name == "ForeignKeyField":
-        base_nodes = MANAGER.ast_from_module_name("tortoise.fields").lookup("BackwardFKRelation")
-    elif cls.name == "ManyToManyFieldInstance":
-        base_nodes = MANAGER.ast_from_module_name("tortoise.fields").lookup("ManyToManyRelation")
-    else:
-        return iter([cls])
-
-    return iter([cls] + base_nodes[1])
->>>>>>> d6e9fd9d
 
 
 MANAGER.register_transform(nodes.ClassDef, inference_tip(apply_type_shim), is_model_field)
