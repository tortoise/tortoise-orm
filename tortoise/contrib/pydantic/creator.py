--- conflicted
+++ resolved
@@ -13,12 +13,8 @@
     BackwardOneToOneRelation
 from tortoise.contrib.pydantic.base import PydanticListModel, PydanticModel
 from tortoise.contrib.pydantic.utils import get_annotations
-<<<<<<< HEAD
-from tortoise.fields import IntField, TextField, relational
-=======
 from tortoise.fields import JSONField, Field
 from tortoise.contrib.pydantic.descriptions import ModelDescription, PydanticMetaData, ComputedFieldDescription
->>>>>>> ea34c3db
 
 if TYPE_CHECKING:  # pragma: nocoverage
     from tortoise.models import Model
@@ -450,31 +446,6 @@
                         BackwardOneToOneRelation
                 )
         ):
-<<<<<<< HEAD
-            model = get_submodel(fdesc["python_type"])
-            if model:
-                properties[fname] = List[model]  # type: ignore
-
-        # Computed fields as methods
-        elif field_type is callable:
-            func = fdesc["function"]
-            annotation = get_annotations(cls, func).get("return", None)
-            comment = _cleandoc(func)
-            if annotation is not None:
-                properties[fname] = computed_field(return_type=annotation, description=comment)(
-                    func
-                )
-
-        # Any other tortoise fields
-        else:
-            annotation = annotations.get(fname, None)
-            if "readOnly" in fdesc["constraints"]:
-                json_schema_extra["readOnly"] = fdesc["constraints"]["readOnly"]
-                del fdesc["constraints"]["readOnly"]
-            fconfig.update(fdesc["constraints"])
-            ptype = fdesc["python_type"]
-            if fdesc.get("nullable"):
-=======
             return self._process_single_field_relation(field_name, field, json_schema_extra), True
         elif isinstance(field, (BackwardFKRelation, ManyToManyFieldInstance)):
             return self._process_many_field_relation(field_name, field), False
@@ -497,7 +468,6 @@
         if model:
             self._relational_fields_index.append((field_name, model.__name__))
             if field.null:
->>>>>>> ea34c3db
                 json_schema_extra["nullable"] = True
             if field.null or field.default is not None:
                 model = Optional[model]  # type: ignore
