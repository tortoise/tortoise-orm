--- conflicted
+++ resolved
@@ -1182,17 +1182,8 @@
                 "concrete field on related model".format(field)
             )
 
-<<<<<<< HEAD
-        if field in self.annotations:
-            self._annotations[return_as] = self.annotations[field]
-            return
-
         field_, __, forwarded_fields = field.partition("__")
         if field_ in self.model._meta.fetch_fields:
-=======
-        field_split = field.split("__")
-        if field_split[0] in self.model._meta.fetch_fields:
->>>>>>> 6cdae212
             related_table, related_db_field = self._join_table_with_forwarded_fields(
                 model=self.model,
                 table=table,
