import asyncio
import logging
from typing import Dict, List, Optional

from quart import Quart  # pylint: disable=E0401

from tortoise import Tortoise

<<<<<<< HEAD
STATUSES = ["New", "Old", "Gone"]
=======
app = Quart(__name__)
>>>>>>> d8f43372


def register_tortoise(
    app: Quart,
    config: Optional[dict] = None,
    config_file: Optional[str] = None,
    db_url: Optional[str] = None,
    modules: Optional[Dict[str, List[str]]] = None,
    generate_schemas: bool = False,
) -> None:
    """
    Registers ``before_serving`` and ``after_serving`` hooks to set-up and tear-down Tortoise-ORM
    inside a Quart service.
    It also registers a CLI command ``generate_schemas`` that will generate the schemas.

    You can configure using only one of ``config``, ``config_file``
    and ``(db_url, modules)``.

    Parameters
    ----------
    app:
        Quart app.
    config:
        Dict containing config:

        Example
        -------

        .. code-block:: python3

            {
                'connections': {
                    # Dict format for connection
                    'default': {
                        'engine': 'tortoise.backends.asyncpg',
                        'credentials': {
                            'host': 'localhost',
                            'port': '5432',
                            'user': 'tortoise',
                            'password': 'qwerty123',
                            'database': 'test',
                        }
                    },
                    # Using a DB_URL string
                    'default': 'postgres://postgres:qwerty123@localhost:5432/events'
                },
                'apps': {
                    'models': {
                        'models': ['__main__'],
                        # If no default_connection specified, defaults to 'default'
                        'default_connection': 'default',
                    }
                }
            }

    config_file:
        Path to .json or .yml (if PyYAML installed) file containing config with
        same format as above.
    db_url:
        Use a DB_URL string. See :ref:`db_url`
    modules:
        Dictionary of ``key``: [``list_of_modules``] that defined "apps" and modules that
        should be discovered for models.
    generate_schemas:
        True to generate schema immediately. Only useful for dev environments
        or SQLite ``:memory:`` databases
    """

    @app.before_serving
    async def init_orm():  # pylint: disable=W0612
        await Tortoise.init(config=config, config_file=config_file, db_url=db_url, modules=modules)
        logging.info("Tortoise-ORM started, %s, %s", Tortoise._connections, Tortoise.apps)
        if generate_schemas:
            logging.info("Tortoise-ORM generating schema")
            await Tortoise.generate_schemas()

    @app.after_serving
    async def close_orm():  # pylint: disable=W0612
        await Tortoise.close_connections()
        logging.info("Tortoise-ORM shutdown")

    @app.cli.command()  # type: ignore
    def generate_schemas():  # pylint: disable=E0102
        """Populate DB with Tortoise-ORM schemas."""

        async def inner() -> None:
            await Tortoise.init(
                config=config, config_file=config_file, db_url=db_url, modules=modules
            )
            await Tortoise.generate_schemas()
            await Tortoise.close_connections()

        logging.basicConfig(level=logging.DEBUG)
        loop = asyncio.get_event_loop()
        loop.run_until_complete(inner())<|MERGE_RESOLUTION|>--- conflicted
+++ resolved
@@ -5,12 +5,6 @@
 from quart import Quart  # pylint: disable=E0401
 
 from tortoise import Tortoise
-
-<<<<<<< HEAD
-STATUSES = ["New", "Old", "Gone"]
-=======
-app = Quart(__name__)
->>>>>>> d8f43372
 
 
 def register_tortoise(
