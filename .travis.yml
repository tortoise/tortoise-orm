--- conflicted
+++ resolved
@@ -15,14 +15,7 @@
   - python: 3.7
     env: TEST_RUNNER=green
     script: green
-<<<<<<< HEAD
-  - python: 3.7
-    env: TEST_RUNNER=py.test
-    install: pip install -r requirements-dev.txt
-    script: py.test
-=======
     after_success: echo
->>>>>>> 41df8286
   - python: 3.7
     env: TEST_RUNNER=nose2
     script: "nose2 --plugin tortoise.contrib.test.nose2 --db-module tests.testmodels --db-url sqlite://:memory:"
