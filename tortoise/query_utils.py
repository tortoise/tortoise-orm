from copy import copy
from typing import Any, Dict, List, Optional, Tuple

from pypika import Table
from pypika.terms import Criterion

from tortoise.exceptions import FieldError, OperationalError
from tortoise.fields.relational import BackwardFKRelation, ManyToManyField


def _process_filter_kwarg(model, key, value) -> Tuple[Criterion, Optional[Tuple[Table, Criterion]]]:
    join = None
    table = Table(model._meta.table)

    if value is None and f"{key}__isnull" in model._meta.filters:
        param = model._meta.get_filter(f"{key}__isnull")
        value = True
    else:
        param = model._meta.get_filter(key)

    pk_db_field = model._meta.db_pk_field
    if param.get("table"):
        join = (
            param["table"],
            getattr(table, pk_db_field) == getattr(param["table"], param["backward_key"]),
        )
        if param.get("value_encoder"):
            value = param["value_encoder"](value, model)
        criterion = param["operator"](getattr(param["table"], param["field"]), value)
    else:
        field_object = model._meta.fields_map[param["field"]]
        encoded_value = (
            param["value_encoder"](value, model, field_object)
            if param.get("value_encoder")
            else model._meta.db.executor_class._field_to_db(field_object, value, model)
        )
        criterion = param["operator"](getattr(table, param["source_field"]), encoded_value)
    return criterion, join


def _get_joins_for_related_field(
    table, related_field, related_field_name
) -> List[Tuple[Table, Criterion]]:
    required_joins = []

    table_pk = related_field.model._meta.db_pk_field
    related_table_pk = related_field.field_type._meta.db_pk_field

<<<<<<< HEAD
    if isinstance(related_field, ManyToManyField):
=======
    if isinstance(related_field, fields.ManyToManyFieldInstance):
>>>>>>> d6e9fd9d
        related_table = Table(related_field.field_type._meta.table)
        through_table = Table(related_field.through)
        required_joins.append(
            (
                through_table,
                getattr(table, table_pk) == getattr(through_table, related_field.backward_key),
            )
        )
        required_joins.append(
            (
                related_table,
                getattr(through_table, related_field.forward_key)
                == getattr(related_table, related_table_pk),
            )
        )
    elif isinstance(related_field, BackwardFKRelation):
        related_table = Table(related_field.field_type._meta.table)
        required_joins.append(
            (
                related_table,
                getattr(table, table_pk) == getattr(related_table, related_field.relation_field),
            )
        )
    else:
        related_table = Table(related_field.field_type._meta.table)
        required_joins.append(
            (
                related_table,
                getattr(related_table, related_table_pk)
                == getattr(table, f"{related_field_name}_id"),
            )
        )
    return required_joins


class EmptyCriterion(Criterion):  # type: ignore
    def __or__(self, other):
        if other:
            return other
        return self

    def __and__(self, other):
        if other:
            return other
        return self

    def __bool__(self):
        return False


def _and(left: Criterion, right: Criterion):
    if left and not right:
        return left
    return left & right


def _or(left: Criterion, right: Criterion):
    if left and not right:
        return left
    return left | right


class QueryModifier:
    def __init__(
        self,
        where_criterion: Optional[Criterion] = None,
        joins: Optional[List[Tuple[Criterion, Criterion]]] = None,
        having_criterion: Optional[Criterion] = None,
    ) -> None:
        self.where_criterion: Criterion = where_criterion or EmptyCriterion()
        self.joins = joins if joins else []
        self.having_criterion: Criterion = having_criterion or EmptyCriterion()

    def __and__(self, other: "QueryModifier") -> "QueryModifier":
        return QueryModifier(
            where_criterion=_and(self.where_criterion, other.where_criterion),
            joins=self.joins + other.joins,
            having_criterion=_and(self.having_criterion, other.having_criterion),
        )

    def __or__(self, other: "QueryModifier") -> "QueryModifier":
        if self.having_criterion or other.having_criterion:
            result_having_criterion = _or(
                _and(self.where_criterion, self.having_criterion),
                _and(other.where_criterion, other.having_criterion),
            )
            return QueryModifier(
                joins=self.joins + other.joins, having_criterion=result_having_criterion
            )
        return QueryModifier(
            where_criterion=self.where_criterion | other.where_criterion,
            joins=self.joins + other.joins,
        )

    def __invert__(self) -> "QueryModifier":
        if not self.where_criterion and not self.having_criterion:
            return QueryModifier(joins=self.joins)
        if self.having_criterion:
            return QueryModifier(
                joins=self.joins,
                having_criterion=_and(self.where_criterion, self.having_criterion).negate(),
            )
        return QueryModifier(where_criterion=self.where_criterion.negate(), joins=self.joins)

    def get_query_modifiers(self) -> Tuple[Criterion, List[Tuple[Table, Criterion]], Criterion]:
        return self.where_criterion, self.joins, self.having_criterion


class Q:
    __slots__ = (
        "children",
        "filters",
        "join_type",
        "_is_negated",
        "_annotations",
        "_custom_filters",
    )

    AND = "AND"
    OR = "OR"

    def __init__(self, *args: "Q", join_type=AND, **kwargs) -> None:
        if args and kwargs:
            raise OperationalError("You can pass only Q nodes or filter kwargs in one Q node")
        if not all(isinstance(node, Q) for node in args):
            raise OperationalError("All ordered arguments must be Q nodes")
        self.children: Tuple[Q, ...] = args
        self.filters: Dict[str, Any] = kwargs
        if join_type not in {self.AND, self.OR}:
            raise OperationalError("join_type must be AND or OR")
        self.join_type = join_type
        self._is_negated = False
        self._annotations: Dict[str, Any] = {}
        self._custom_filters: Dict[str, Dict[str, Any]] = {}

    def __and__(self, other) -> "Q":
        if not isinstance(other, Q):
            raise OperationalError("AND operation requires a Q node")
        return Q(self, other, join_type=self.AND)

    def __or__(self, other) -> "Q":
        if not isinstance(other, Q):
            raise OperationalError("OR operation requires a Q node")
        return Q(self, other, join_type=self.OR)

    def __invert__(self) -> "Q":
        q = Q(*self.children, join_type=self.join_type, **self.filters)
        q.negate()
        return q

    def negate(self) -> None:
        self._is_negated = not self._is_negated

    def _resolve_nested_filter(self, model, key, value) -> QueryModifier:
        table = Table(model._meta.table)

        related_field_name = key.split("__")[0]
        related_field = model._meta.fields_map[related_field_name]
        required_joins = _get_joins_for_related_field(table, related_field, related_field_name)
        modifier = Q(**{"__".join(key.split("__")[1:]): value}).resolve(
            model=related_field.field_type,
            annotations=self._annotations,
            custom_filters=self._custom_filters,
        )

        return QueryModifier(joins=required_joins) & modifier

    def _resolve_custom_kwarg(self, model, key, value) -> QueryModifier:
        having_info = self._custom_filters[key]
        annotation = self._annotations[having_info["field"]]
        annotation_info = annotation.resolve(model)
        operator = having_info["operator"]
        overridden_operator = model._meta.db.executor_class.get_overridden_filter_func(
            filter_func=operator
        )
        if overridden_operator:
            operator = overridden_operator
        if annotation_info["field"].is_aggregate:
            modifier = QueryModifier(having_criterion=operator(annotation_info["field"], value))
        else:
            modifier = QueryModifier(where_criterion=operator(annotation_info["field"], value))
        return modifier

    def _resolve_regular_kwarg(self, model, key, value) -> QueryModifier:
        if key not in model._meta.filters and key.split("__")[0] in model._meta.fetch_fields:
            modifier = self._resolve_nested_filter(model, key, value)
        else:
            criterion, join = _process_filter_kwarg(model, key, value)
            joins = [join] if join else []
            modifier = QueryModifier(where_criterion=criterion, joins=joins)
        return modifier

    def _get_actual_filter_params(self, model, key, value) -> Tuple[str, Any]:
        if key in model._meta.fk_fields:
            field_object = model._meta.fields_map[key]
            if hasattr(value, "pk"):
                filter_value = value.pk
            else:
                filter_value = value
            filter_key = field_object.source_field
        elif key in model._meta.m2m_fields:
            filter_key = key
            if hasattr(value, "pk"):
                filter_value = value.pk
            else:
                filter_value = value
        elif (
            key.split("__")[0] in model._meta.fetch_fields
            or key in self._custom_filters
            or key in model._meta.filters
        ):
            filter_key = key
            filter_value = value
        else:
            allowed = sorted(
                list(model._meta.fields | model._meta.fetch_fields | set(self._custom_filters))
            )
            raise FieldError(f"Unknown filter param '{key}'. Allowed base values are {allowed}")
        return filter_key, filter_value

    def _resolve_kwargs(self, model) -> QueryModifier:
        modifier = QueryModifier()
        for raw_key, raw_value in self.filters.items():
            key, value = self._get_actual_filter_params(model, raw_key, raw_value)
            if key in self._custom_filters:
                filter_modifier = self._resolve_custom_kwarg(model, key, value)
            else:
                filter_modifier = self._resolve_regular_kwarg(model, key, value)

            if self.join_type == self.AND:
                modifier &= filter_modifier
            else:
                modifier |= filter_modifier
        if self._is_negated:
            modifier = ~modifier
        return modifier

    def _resolve_children(self, model) -> QueryModifier:
        modifier = QueryModifier()
        for node in self.children:
            node_modifier = node.resolve(model, self._annotations, self._custom_filters)
            if self.join_type == self.AND:
                modifier &= node_modifier
            else:
                modifier |= node_modifier

        if self._is_negated:
            modifier = ~modifier
        return modifier

    def resolve(self, model, annotations, custom_filters) -> QueryModifier:
        self._annotations = annotations
        self._custom_filters = custom_filters
        if self.filters:
            return self._resolve_kwargs(model)
        return self._resolve_children(model)


class Prefetch:
    __slots__ = ("relation", "queryset")

    def __init__(self, relation, queryset) -> None:
        self.relation = relation
        self.queryset = queryset
        self.queryset.query = copy(self.queryset.model._meta.basequery)

    def resolve_for_queryset(self, queryset) -> None:
        relation_split = self.relation.split("__")
        first_level_field = relation_split[0]
        if first_level_field not in queryset.model._meta.fetch_fields:
            raise OperationalError(
                f"relation {first_level_field} for {queryset.model._meta.table} not found"
            )
        forwarded_prefetch = "__".join(relation_split[1:])
        if forwarded_prefetch:
            if first_level_field not in queryset._prefetch_map.keys():
                queryset._prefetch_map[first_level_field] = set()
            queryset._prefetch_map[first_level_field].add(
                Prefetch(forwarded_prefetch, self.queryset)
            )
        else:
            queryset._prefetch_queries[first_level_field] = self.queryset<|MERGE_RESOLUTION|>--- conflicted
+++ resolved
@@ -5,7 +5,7 @@
 from pypika.terms import Criterion
 
 from tortoise.exceptions import FieldError, OperationalError
-from tortoise.fields.relational import BackwardFKRelation, ManyToManyField
+from tortoise.fields.relational import BackwardFKRelation, ManyToManyFieldInstance
 
 
 def _process_filter_kwarg(model, key, value) -> Tuple[Criterion, Optional[Tuple[Table, Criterion]]]:
@@ -46,11 +46,7 @@
     table_pk = related_field.model._meta.db_pk_field
     related_table_pk = related_field.field_type._meta.db_pk_field
 
-<<<<<<< HEAD
-    if isinstance(related_field, ManyToManyField):
-=======
-    if isinstance(related_field, fields.ManyToManyFieldInstance):
->>>>>>> d6e9fd9d
+    if isinstance(related_field, ManyToManyFieldInstance):
         related_table = Table(related_field.field_type._meta.table)
         through_table = Table(related_field.through)
         required_joins.append(
