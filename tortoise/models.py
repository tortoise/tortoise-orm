--- conflicted
+++ resolved
@@ -130,11 +130,7 @@
     """
     try:
         source = inspect.getsource(cls)
-<<<<<<< HEAD
-    except TypeError:
-=======
     except TypeError:  # pragma: nocoverage
->>>>>>> 539df1ba
         return {}
     comments = {}
 
