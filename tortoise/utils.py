--- conflicted
+++ resolved
@@ -36,11 +36,7 @@
                 module="aiomysql.cursors",
             )
             await generator.generate_from_string(schema)
-<<<<<<< HEAD
 
-=======
- 
->>>>>>> 6ebebd0b
 
 def chunk(instances: Iterable[Any], batch_size: Optional[int] = None) -> Iterable[Iterable[Any]]:
     """
@@ -52,4 +48,4 @@
     else:
         instances = list(instances)
         for i in range(0, len(instances), batch_size):
-            yield instances[i : i + batch_size]  # noqa:E203+            yield instances[i: i + batch_size]  # noqa:E203