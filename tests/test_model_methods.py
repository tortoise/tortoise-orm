--- conflicted
+++ resolved
@@ -290,17 +290,10 @@
             await obj.save(force_update=True)
 
     async def test_raw(self):
-<<<<<<< HEAD
-        await self.cls.create(name="TestRaw", id=self.mdl.id)
-        ret = await self.cls.raw("select * from tournament where name='TestRaw'")
-        self.assertEqual(len(ret), 1)
-        ret = await self.cls.raw("select * from tournament where name='111'")
-=======
         await Node.create(name="TestRaw")
         ret = await Node.raw("select * from node where name='TestRaw'")
         self.assertEqual(len(ret), 1)
         ret = await Node.raw("select * from node where name='111'")
->>>>>>> 2dd397d6
         self.assertEqual(len(ret), 0)
 
 
