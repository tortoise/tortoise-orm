--- conflicted
+++ resolved
@@ -1067,6 +1067,7 @@
         :param using_db: Specific DB connection to use instead of default bound
         :param kwargs: Query parameters.
         :raises IntegrityError: If create failed
+        :raises TransactionManagementError: If transaction error
         """
         if not defaults:
             defaults = {}
@@ -1075,7 +1076,6 @@
             return await cls.filter(**kwargs).using_db(db).get(), False
         except DoesNotExist:
             try:
-<<<<<<< HEAD
                 async with in_transaction(connection_name=db.connection_name) as connection:
                     return await cls.create(using_db=connection, **defaults, **kwargs), True
             except IntegrityError as exc:
@@ -1084,18 +1084,6 @@
                 except DoesNotExist:
                     pass
                 raise exc
-=======
-                return (
-                    await cls.select_for_update().filter(**kwargs).using_db(connection).get(),
-                    False,
-                )
-            except DoesNotExist:
-                merged_defaults = {**kwargs, **defaults}
-                try:
-                    return await cls.create(using_db=connection, **merged_defaults), True
-                except (IntegrityError, TransactionManagementError):
-                    return await cls.filter(**kwargs).using_db(connection).get(), False
->>>>>>> d36cfc53
 
     @classmethod
     def select_for_update(
