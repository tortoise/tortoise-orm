--- conflicted
+++ resolved
@@ -1,9 +1,5 @@
 import asyncio
-<<<<<<< HEAD
 import contextvars
-=======
-import os
->>>>>>> cf4ee616
 import os as _os
 import unittest
 from asyncio.events import AbstractEventLoop
@@ -171,20 +167,12 @@
     Based on `asynctest <http://asynctest.readthedocs.io/>`_
     """
 
-<<<<<<< HEAD
-    use_default_loop = True
-
-    def _init_loop(self) -> None:
-        if self.use_default_loop:
-            self.loop = _LOOP
-        else:  # pragma: nocoverage
-            self.loop = asyncio.new_event_loop()
-
-    async def _setUp(self) -> None:
-        self.token: Optional[contextvars.Token] = None
-=======
     async def _setUpDB(self) -> None:
-        pass
+        # setting storage to an empty dict explicitly to create a
+        # ContextVar specific scope for each test case. The storage will
+        # either be restored from _restore_default or re-initialised depending on
+        # how the test case should behave
+        self.token = connections._set_storage({})
 
     async def _tearDownDB(self) -> None:
         pass
@@ -204,22 +192,7 @@
         loop.run_until_complete(self._asyncioCallsQueue.join())  # type: ignore
 
     async def asyncSetUp(self) -> None:
->>>>>>> cf4ee616
         await self._setUpDB()
-
-<<<<<<< HEAD
-        # don't take into account if the loop ran during setUp
-        self.loop._asynctest_ran = False  # type: ignore
-
-    async def _setUpDB(self) -> None:
-        # setting storage to an empty dict explicitly to create a
-        # ContextVar specific scope for each test case. The storage will
-        # either be restored from _restore_default or re-initialised depending on
-        # how the test case should behave
-        self.token = connections._set_storage({})
-
-    async def _tearDownDB(self) -> None:
-        pass
 
     def _reset_conn_state(self) -> None:
         # clearing the storage and restoring to previous storage state
@@ -229,18 +202,9 @@
         if self.token:
             connections.reset(self.token)
 
-    async def _tearDown(self) -> None:
-        if asyncio.iscoroutinefunction(self.tearDown):
-            await self.asyncTearDown()
-        else:
-            self.tearDown()
-=======
     async def asyncTearDown(self) -> None:
->>>>>>> cf4ee616
         await self._tearDownDB()
-
         self._reset_conn_state()
-
         Tortoise.apps = {}
         Tortoise._inited = False
 
@@ -354,23 +318,13 @@
     async def asyncSetUp(self) -> None:
         await super(TestCase, self).asyncSetUp()
         _restore_default()
-<<<<<<< HEAD
         self.__db__ = connections.get("models")
-        if self.__db__.capabilities.supports_transactions:
-            connection = self.__db__._in_transaction().connection
-            async with TransactionTestContext(connection):
-                await super()._run_outcome(outcome, expecting_failure, testMethod)
-        else:
-            await super()._run_outcome(outcome, expecting_failure, testMethod)
-=======
-        self.__db__ = Tortoise.get_connection("models")
         self.__transaction__ = TransactionTestContext(self.__db__._in_transaction().connection)
         await self.__transaction__.__aenter__()  # type: ignore
 
     async def asyncTearDown(self) -> None:
         await self.__transaction__.__aexit__(None, None, None)
         await super(TestCase, self).asyncTearDown()
->>>>>>> cf4ee616
 
         # Clearing out the storage so as to provide a clean storage state
         # for all tests. Have to explicitly clear it here since the teardown which
