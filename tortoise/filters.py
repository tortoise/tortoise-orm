--- conflicted
+++ resolved
@@ -240,17 +240,13 @@
             "operator": ends_with,
             "value_encoder": string_encoder,
         },
-<<<<<<< HEAD
+        "{}__iexact".format(field_name): {
+            "field": actual_field_name,
+            "source_field": source_field,
+            "operator": insensitive_exact,
+            "value_encoder": string_encoder,
+        },
         f"{field_name}__icontains": {
-=======
-        "{}__iexact".format(field_name): {
-            "field": actual_field_name,
-            "source_field": source_field,
-            "operator": insensitive_exact,
-            "value_encoder": string_encoder,
-        },
-        "{}__icontains".format(field_name): {
->>>>>>> 83eb5536
             "field": actual_field_name,
             "source_field": source_field,
             "operator": insensitive_contains,
